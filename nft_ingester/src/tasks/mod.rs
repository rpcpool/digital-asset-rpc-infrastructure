use crate::{error::IngesterError, metric};
use async_trait::async_trait;
use cadence_macros::{is_global_default_set, statsd_count, statsd_histogram};
use chrono::{Duration, NaiveDateTime, Utc};
use crypto::{digest::Digest, sha2::Sha256};
use das_metadata_json::SenderPool;
use digital_asset_types::dao::{sea_orm_active_enums::TaskStatus, tasks};
use log::{debug, error, info, warn};
use sea_orm::{
    entity::*, query::*, sea_query::Expr, ActiveValue::Set, ColumnTrait, DatabaseConnection,
    DeleteResult, SqlxPostgresConnector,
};
use serde::Deserialize;
use sqlx::{Pool, Postgres};
use std::{collections::HashMap, sync::Arc};
use tokio::{
    sync::mpsc::{self, UnboundedSender},
    task::JoinHandle,
    time,
};

mod common;
pub use common::*;

#[async_trait]
pub trait BgTask: Send + Sync {
    fn name(&self) -> &'static str;
    fn lock_duration(&self) -> i64;
    fn max_attempts(&self) -> i16;
    async fn task(
        &self,
        db: &DatabaseConnection,
        data: serde_json::Value,
    ) -> Result<(), IngesterError>;
}

pub const RETRY_INTERVAL: u64 = 1000;
pub const DELETE_INTERVAL: u64 = 30000;
pub const MAX_TASK_BATCH_SIZE: u64 = 100;
pub const PURGE_TIME: u64 = 3600;

/**
 * Configuration for the background task runner, to be used in config file loading e.g.
 */
#[derive(Deserialize, PartialEq, Debug, Clone)]
pub struct BackgroundTaskRunnerConfig {
    pub delete_interval: Option<u64>,
    pub retry_interval: Option<u64>,
    pub purge_time: Option<u64>,
    pub batch_size: Option<u64>,
    pub lock_duration: Option<i64>,
    pub max_attempts: Option<i16>,
    pub timeout: Option<u64>,
}

impl Default for BackgroundTaskRunnerConfig {
    fn default() -> Self {
        BackgroundTaskRunnerConfig {
            delete_interval: Some(DELETE_INTERVAL),
            retry_interval: Some(RETRY_INTERVAL),
            purge_time: Some(PURGE_TIME),
            batch_size: Some(MAX_TASK_BATCH_SIZE),
            lock_duration: Some(5),
            max_attempts: Some(3),
            timeout: Some(3),
        }
    }
}

pub struct TaskData {
    pub name: &'static str,
    pub data: serde_json::Value,
    pub created_at: Option<NaiveDateTime>,
}

impl TaskData {
    pub fn hash(&self) -> Result<String, IngesterError> {
        let mut hasher = Sha256::new();
        if let Ok(data) = serde_json::to_vec(&self.data) {
            hasher.input(self.name.as_bytes());
            hasher.input(data.as_slice());
            return Ok(hasher.result_str());
        }
        Err(IngesterError::SerializatonError(
            "Failed to serialize task data".to_string(),
        ))
    }
}

pub trait FromTaskData<T>: Sized {
    fn from_task_data(data: TaskData) -> Result<T, IngesterError>;
}

pub trait IntoTaskData: Sized {
    fn into_task_data(self) -> Result<TaskData, IngesterError>;
}

pub struct TaskManager {
    instance_name: String,
    pool: Pool<Postgres>,
    metadata_json_sender: Option<SenderPool>,
    producer: Option<UnboundedSender<TaskData>>,
    registered_task_types: Arc<HashMap<String, Box<dyn BgTask>>>,
}

impl TaskManager {
    #[allow(clippy::borrowed_box)]
    async fn execute_task(
        db: &DatabaseConnection,
        task_def: &Box<dyn BgTask>,
        mut task: tasks::ActiveModel,
    ) -> Result<tasks::ActiveModel, IngesterError> {
        let task_name = task_def.name();
        let attempts: Option<Value> = task.attempts.into_value();
        task.attempts = match attempts {
            Some(Value::SmallInt(Some(a))) => Set(a + 1),
            _ => Set(1),
        };
        let data_value: Option<Value> = task.data.clone().into_value();
        let data_json = match data_value {
            Some(Value::Json(Some(j))) => Ok(j),
            _ => Err(IngesterError::TaskManagerError(format!(
                "{} task data is not valid",
                task_name
            ))),
        }?;

        let start = Utc::now();
        let res = task_def.task(db, *data_json).await;
        let end = Utc::now();
        task.duration = Set(Some(
            ((end.timestamp_millis() - start.timestamp_millis()) / 1000) as i32,
        ));
        metric! {
            statsd_histogram!("ingester.bgtask.proc_time", (end.timestamp_millis() - start.timestamp_millis()) as u64, "type" => task_name);
        }
        match res {
            Ok(_) => {
                metric! {
                    statsd_count!("ingester.bgtask.success", 1, "type" => task_name);
                }
                task.status = Set(TaskStatus::Success);
                task.errors = Set(None);
                task.locked_until = Set(None);
                task.locked_by = Set(None);
            }
            Err(e) => {
                let err_msg = e.to_string();
                match e {
                    IngesterError::UnrecoverableTaskError(_) => {
                        task.attempts = Set(task_def.max_attempts() + 1);
                        task.locked_by = Set(Some("permanent failure".to_string()));
                    }
                    _ => {
                        task.locked_by = Set(None);
                    }
                }
                task.status = Set(TaskStatus::Failed);
                task.errors = Set(Some(err_msg));
                task.locked_until = Set(None);

                match e {
                    IngesterError::BatchInitNetworkingError(msg) => {
                        // Network errors are common for off-chain JSONs.
                        // Logging these as errors is far too noisy.
                        metric! {
                            statsd_count!("ingester.bgtask.network_error", 1, "type" => task_name);
                        }
                        warn!("Task failed due to network error: {}", msg);
                    }
                    IngesterError::HttpError { ref status_code } => {
                        metric! {
                            statsd_count!("ingester.bgtask.http_error", 1,
                                "status" => status_code,
                                "type" => task_name);
                        }
                        warn!("Task failed due to HTTP error: {}", e);
                    }
                    IngesterError::UnrecoverableTaskError(_) => {
                        // Unrecoverable errors are always going to be off-chain parsing failures at the moment.
                        // We can't do anything about malformed JSONs.
                        metric! {
                            statsd_count!("ingester.bgtask.unrecoverable_error", 1, "type" => task_name);
                        }
                        warn!("{}", e);
                    }
                    _ => {
                        metric! {
                            statsd_count!("ingester.bgtask.error", 1, "type" => task_name);
                        }
                        error!("Task Run Error: {}", e);
                    }
                }
            }
        }
        Ok(task)
    }

    pub async fn get_pending_tasks(
        conn: &DatabaseConnection,
        batch_size: u64,
    ) -> Result<Vec<tasks::Model>, IngesterError> {
        tasks::Entity::find()
            .filter(
                Condition::all()
                    .add(tasks::Column::Status.ne(TaskStatus::Success))
                    .add(
                        Condition::any()
                            .add(tasks::Column::LockedUntil.lte(Utc::now()))
                            .add(tasks::Column::LockedUntil.is_null()),
                    )
                    .add(
                        Expr::col(tasks::Column::Attempts)
                            .less_or_equal(Expr::col(tasks::Column::MaxAttempts)),
                    ),
            )
            .order_by(tasks::Column::Attempts, Order::Asc)
            .order_by(tasks::Column::CreatedAt, Order::Desc)
            .limit(batch_size)
            .all(conn)
            .await
            .map_err(|e| e.into())
    }

    pub fn get_sender(&self) -> Result<UnboundedSender<TaskData>, IngesterError> {
        self.producer
            .clone()
            .ok_or(IngesterError::TaskManagerNotStarted)
    }

    fn lock_task(task: &mut tasks::ActiveModel, duration: Duration, instance_name: String) {
        task.status = Set(TaskStatus::Running);
        task.locked_until = Set(Some((Utc::now() + duration).naive_utc()));
        task.locked_by = Set(Some(instance_name));
    }

    pub fn new(
        instance_name: String,
        pool: Pool<Postgres>,
        metadata_json_sender: Option<SenderPool>,
        task_defs: Vec<Box<dyn BgTask>>,
    ) -> Self {
        let mut tasks = HashMap::new();
        for task in task_defs {
            tasks.insert(task.name().to_string(), task);
        }
        TaskManager {
            instance_name,
            pool,
            producer: None,
            metadata_json_sender,
            registered_task_types: Arc::new(tasks),
        }
    }

    pub fn new_task_handler(
        pool: Pool<Postgres>,
        instance_name: String,
        task: TaskData,
        tasks_def: Arc<HashMap<String, Box<dyn BgTask>>>,
        process_now: bool,
    ) -> JoinHandle<Result<(), IngesterError>> {
        let conn = SqlxPostgresConnector::from_sqlx_postgres_pool(pool);
        tokio::task::spawn(async move {
            if let Some(task_executor) = tasks_def.get(task.name) {
                let mut model = tasks::ActiveModel {
                    id: Set(task.hash()?),
                    task_type: Set(task.name.to_string()),
                    data: Set(task.data),
                    status: Set(TaskStatus::Pending),
                    created_at: Set(Utc::now().naive_utc()),
                    locked_until: Set(None),
                    locked_by: Set(None),
                    max_attempts: Set(task_executor.max_attempts()),
                    attempts: Set(0),
                    duration: Set(None),
                    errors: Set(None),
                };
                let duration = Duration::seconds(task_executor.lock_duration());
                if process_now {
                    TaskManager::lock_task(&mut model, duration, instance_name);
                }
                let _model = model.insert(&conn).await?;
                Ok(())
            } else {
                Err(IngesterError::TaskManagerError(format!(
                    "{} not a valid task type",
                    task.name
                )))
            }
        })
    }

    pub async fn purge_old_tasks(
        conn: &DatabaseConnection,
        task_max_age: time::Duration,
    ) -> Result<DeleteResult, IngesterError> {
        let interval = format!(
            "NOW() - created_at::timestamp > interval '{} seconds'",
            task_max_age.as_secs()
        );
        let cod = Expr::cust(&interval);
        tasks::Entity::delete_many()
            .filter(Condition::all().add(cod))
            .exec(conn)
            .await
            .map_err(|e| e.into())
    }

    async fn save_task<A>(
        txn: &A,
        task: tasks::ActiveModel,
    ) -> Result<tasks::ActiveModel, IngesterError>
    where
        A: ConnectionTrait,
    {
        let act: tasks::ActiveModel = task;
        act.save(txn).await.map_err(|e| e.into())
    }
    pub fn start_listener(&mut self, process_on_receive: bool) -> JoinHandle<()> {
        let (producer, mut receiver) = mpsc::unbounded_channel::<TaskData>();
        self.producer = Some(producer);
        let task_map = Arc::clone(&self.registered_task_types);
        let pool = self.pool.clone();
        let instance_name = self.instance_name.clone();
        let sender_pool = self.metadata_json_sender.clone();

        tokio::task::spawn(async move {
            while let Some(task) = receiver.recv().await {
                let instance_name = instance_name.clone();
                let task_name = task.name;
                let sender_pool = sender_pool.clone();

                if let Some(task_created_time) = task.created_at {
                    let bus_time =
                        Utc::now().timestamp_millis() - task_created_time.timestamp_millis();
                    metric! {
                        statsd_histogram!("ingester.bgtask.bus_time", bus_time as u64, "type" => task.name);
                    }
                }

                if task_name == "DownloadMetadata" {
                    if let Some(sender_pool) = sender_pool {
                        let download_metadata_task = DownloadMetadata::from_task_data(task);

                        if let Ok(download_metadata_task) = download_metadata_task {
                            if let Err(_) = sender_pool
                                .push(&download_metadata_task.asset_data_id)
                                .await
                            {
                                metric! {
                                    statsd_count!("ingester.metadata_json.send.failed", 1);
                                }
                            } else {
                                metric! {
                                    statsd_count!("ingester.bgtask.new", 1, "type" => task_name);
                                }
                            }
                        } else {
                            metric! {
                                statsd_count!("ingester.metadata_json.send.failed", 1);
                            }
                        }

                        continue;
                    }
                }

                if let Ok(hash) = task.hash() {
                    let conn = SqlxPostgresConnector::from_sqlx_postgres_pool(pool.clone());
                    let task_entry = tasks::Entity::find_by_id(hash.clone())
                        .filter(tasks::Column::Status.ne(TaskStatus::Pending))
                        .one(&conn)
                        .await;

                    if let Ok(Some(e)) = task_entry {
                        metric! {
                            statsd_count!("ingester.bgtask.identical", 1, "type" => &e.task_type);
                        }
                        continue;
                    }
<<<<<<< HEAD

=======
                    metric! {
                        statsd_count!("ingester.bgtask.new", 1, "type" => task.name);
                    }
>>>>>>> 62bb23c4
                    TaskManager::new_task_handler(
                        pool.clone(),
                        instance_name,
                        task,
                        Arc::clone(&task_map),
                        process_on_receive,
                    );

                    metric! {
                        statsd_count!("ingester.bgtask.new", 1, "type" => task_name);
                    }
                }
            }
        })
    }

    pub fn start_runner(&self, config: Option<BackgroundTaskRunnerConfig>) -> JoinHandle<()> {
        let task_map = Arc::clone(&self.registered_task_types);
        let instance_name = self.instance_name.clone();

        // Load the config values
        // For backwards compatibility reasons, the logic is a bit convoluted.
        let config = config.unwrap_or_default();

        let delete_interval = tokio::time::Duration::from_millis(
            config.delete_interval.unwrap_or(
                BackgroundTaskRunnerConfig::default()
                    .delete_interval
                    .unwrap(),
            ),
        );

        let retry_interval = tokio::time::Duration::from_millis(
            config.retry_interval.unwrap_or(
                BackgroundTaskRunnerConfig::default()
                    .retry_interval
                    .unwrap(),
            ),
        );

        let purge_time = tokio::time::Duration::from_secs(
            config
                .purge_time
                .unwrap_or(BackgroundTaskRunnerConfig::default().purge_time.unwrap()),
        );

        let batch_size = config
            .batch_size
            .unwrap_or(BackgroundTaskRunnerConfig::default().batch_size.unwrap());

        let pool = self.pool.clone();
        tokio::spawn(async move {
            let conn = SqlxPostgresConnector::from_sqlx_postgres_pool(pool);
            let mut interval = time::interval(delete_interval);
            loop {
                interval.tick().await; // ticks immediately
                let delete_res = TaskManager::purge_old_tasks(&conn, purge_time).await;
                match delete_res {
                    Ok(res) => {
                        info!("deleted {} tasks entries", res.rows_affected);
                        metric! {
                            statsd_count!("ingester.bgtask.purged_tasks", i64::try_from(res.rows_affected).unwrap_or(1));
                        }
                    }
                    Err(e) => {
                        metric! {
                            statsd_count!("ingester.bgtask.purge_error", 1);
                        }
                        error!("error deleting tasks: {}", e);
                    }
                };
            }
        });

        // Loop to check for tasks that need to be executed and execute them
        let pool = self.pool.clone();
        tokio::spawn(async move {
            let mut interval = time::interval(retry_interval);
            let conn = SqlxPostgresConnector::from_sqlx_postgres_pool(pool.clone());
            loop {
                interval.tick().await; // ticks immediately
                let tasks_res = TaskManager::get_pending_tasks(&conn, batch_size).await;
                match tasks_res {
                    Ok(tasks) => {
                        debug!("tasks that need to be executed: {}", tasks.len());
                        for task in tasks {
                            let task_map = Arc::clone(&task_map);
                            let instance_name = instance_name.clone();
                            let pool = pool.clone();
                            tokio::task::spawn(async move {
                                if let Some(task_executor) = task_map.get(&*task.task_type) {
                                    let conn = SqlxPostgresConnector::from_sqlx_postgres_pool(pool);
                                    let mut active_model: tasks::ActiveModel = task.into();
                                    TaskManager::lock_task(
                                        &mut active_model,
                                        Duration::seconds(task_executor.lock_duration()),
                                        instance_name,
                                    );
                                    // can ignore as txn will bubble up errors
                                    let active_model =
                                        TaskManager::save_task(&conn, active_model).await?;
                                    let model = TaskManager::execute_task(
                                        &conn,
                                        task_executor,
                                        active_model,
                                    )
                                    .await?;
                                    TaskManager::save_task(&conn, model).await?;
                                    return Ok(());
                                }
                                Err(IngesterError::TaskManagerError(format!(
                                    "{} not a valid task type",
                                    task.task_type
                                )))
                            });
                        }
                    }
                    Err(e) => {
                        error!("Error getting pending tasks: {}", e);
                    }
                }
            }
        })
    }
}<|MERGE_RESOLUTION|>--- conflicted
+++ resolved
@@ -3,7 +3,7 @@
 use cadence_macros::{is_global_default_set, statsd_count, statsd_histogram};
 use chrono::{Duration, NaiveDateTime, Utc};
 use crypto::{digest::Digest, sha2::Sha256};
-use das_metadata_json::SenderPool;
+use das_metadata_json::sender::{SenderArgs, SenderPool};
 use digital_asset_types::dao::{sea_orm_active_enums::TaskStatus, tasks};
 use log::{debug, error, info, warn};
 use sea_orm::{
@@ -98,8 +98,8 @@
 pub struct TaskManager {
     instance_name: String,
     pool: Pool<Postgres>,
+    producer: Option<UnboundedSender<TaskData>>,
     metadata_json_sender: Option<SenderPool>,
-    producer: Option<UnboundedSender<TaskData>>,
     registered_task_types: Arc<HashMap<String, Box<dyn BgTask>>>,
 }
 
@@ -234,23 +234,34 @@
         task.locked_by = Set(Some(instance_name));
     }
 
-    pub fn new(
+    pub async fn try_new_async(
         instance_name: String,
         pool: Pool<Postgres>,
-        metadata_json_sender: Option<SenderPool>,
+        metadata_json_sender_config: Option<SenderArgs>,
         task_defs: Vec<Box<dyn BgTask>>,
-    ) -> Self {
+    ) -> Result<Self, IngesterError> {
         let mut tasks = HashMap::new();
         for task in task_defs {
             tasks.insert(task.name().to_string(), task);
         }
-        TaskManager {
+
+        let metadata_json_sender = if let Some(config) = metadata_json_sender_config {
+            Some(SenderPool::try_from_config(config).await.map_err(|_| {
+                IngesterError::TaskManagerError(
+                    "Failed to connect to metadata json sender".to_string(),
+                )
+            })?)
+        } else {
+            None
+        };
+
+        Ok(TaskManager {
             instance_name,
             pool,
             producer: None,
             metadata_json_sender,
             registered_task_types: Arc::new(tasks),
-        }
+        })
     }
 
     pub fn new_task_handler(
@@ -307,16 +318,6 @@
             .map_err(|e| e.into())
     }
 
-    async fn save_task<A>(
-        txn: &A,
-        task: tasks::ActiveModel,
-    ) -> Result<tasks::ActiveModel, IngesterError>
-    where
-        A: ConnectionTrait,
-    {
-        let act: tasks::ActiveModel = task;
-        act.save(txn).await.map_err(|e| e.into())
-    }
     pub fn start_listener(&mut self, process_on_receive: bool) -> JoinHandle<()> {
         let (producer, mut receiver) = mpsc::unbounded_channel::<TaskData>();
         self.producer = Some(producer);
@@ -344,9 +345,10 @@
                         let download_metadata_task = DownloadMetadata::from_task_data(task);
 
                         if let Ok(download_metadata_task) = download_metadata_task {
-                            if let Err(_) = sender_pool
+                            if sender_pool
                                 .push(&download_metadata_task.asset_data_id)
                                 .await
+                                .is_err()
                             {
                                 metric! {
                                     statsd_count!("ingester.metadata_json.send.failed", 1);
@@ -379,13 +381,7 @@
                         }
                         continue;
                     }
-<<<<<<< HEAD
-
-=======
-                    metric! {
-                        statsd_count!("ingester.bgtask.new", 1, "type" => task.name);
-                    }
->>>>>>> 62bb23c4
+
                     TaskManager::new_task_handler(
                         pool.clone(),
                         instance_name,
@@ -400,6 +396,17 @@
                 }
             }
         })
+    }
+
+    async fn save_task<A>(
+        txn: &A,
+        task: tasks::ActiveModel,
+    ) -> Result<tasks::ActiveModel, IngesterError>
+    where
+        A: ConnectionTrait,
+    {
+        let act: tasks::ActiveModel = task;
+        act.save(txn).await.map_err(|e| e.into())
     }
 
     pub fn start_runner(&self, config: Option<BackgroundTaskRunnerConfig>) -> JoinHandle<()> {
