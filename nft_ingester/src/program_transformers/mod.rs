--- conflicted
+++ resolved
@@ -29,10 +29,11 @@
     task_sender: UnboundedSender<TaskData>,
     matchers: HashMap<Pubkey, Box<dyn ProgramParser>>,
     key_set: HashSet<Pubkey>,
+    cl_audits: bool,
 }
 
 impl ProgramTransformer {
-    pub fn new(pool: PgPool, task_sender: UnboundedSender<TaskData>) -> Self {
+    pub fn new(pool: PgPool, task_sender: UnboundedSender<TaskData>, cl_audits: bool) -> Self {
         let mut matchers: HashMap<Pubkey, Box<dyn ProgramParser>> = HashMap::with_capacity(1);
         let bgum = BubblegumParser {};
         let token_metadata = TokenMetadataParser {};
@@ -50,10 +51,7 @@
             task_sender,
             matchers,
             key_set: hs,
-<<<<<<< HEAD
-=======
             cl_audits,
->>>>>>> 62bb23c4
         }
     }
 
@@ -136,6 +134,7 @@
                             &ix,
                             &self.storage,
                             &self.task_sender,
+                            self.cl_audits,
                         )
                         .await
                         .map_err(|err| {
