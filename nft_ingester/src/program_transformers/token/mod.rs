--- conflicted
+++ resolved
@@ -73,7 +73,6 @@
                 .one(&txn)
                 .await?;
             if let Some(asset) = asset_update {
-<<<<<<< HEAD
                 // will only update owner if token account balance is non-zero
                 if ta.amount > 0 {
                     let mut active: asset::ActiveModel = asset.into();
@@ -83,12 +82,6 @@
                     active.save(&txn).await?;
                 }
             }
-=======
-                    let mut active: asset::ActiveModel = asset.into();
-                active.owner = Set(Some(owner));
-                        active.save(&txn).await?;
-                    }
->>>>>>> 53c3257e
             txn.commit().await?;
             Ok(())
         }
