--- conflicted
+++ resolved
@@ -1,15 +1,7 @@
 use crate::error::IngesterError;
 use digital_asset_types::dao::{
-<<<<<<< HEAD
-    asset, asset_creators, asset_grouping, cl_audits_v2, cl_items,
-    sea_orm_active_enums::BubblegumInstruction,
-};
-use log::{debug, error, info};
-use mpl_bubblegum::types::Collection;
-=======
     asset, asset_authority, asset_creators, asset_data, asset_grouping, backfill_items,
     cl_audits_v2, cl_items,
-    extensions::instruction::PascalCase,
     sea_orm_active_enums::{
         ChainMutability, Instruction, Mutability, OwnerType, RoyaltyTargetType,
         SpecificationAssetClass, SpecificationVersions,
@@ -17,39 +9,23 @@
 };
 use log::{debug, error, info};
 use mpl_bubblegum::types::{Collection, Creator};
->>>>>>> 62bb23c4
 use sea_orm::{
-    query::*, sea_query::OnConflict, ActiveModelTrait, ActiveValue::Set, ColumnTrait, DbBackend,
-    EntityTrait,
+    query::*, sea_query::OnConflict, ActiveValue::Set, ColumnTrait, DbBackend, EntityTrait,
 };
-use solana_sdk::signature::Signature;
 use spl_account_compression::events::ChangeLogEventV1;
-<<<<<<< HEAD
-
-use std::convert::From;
-use std::str::FromStr;
-=======
-use std::collections::HashSet;
->>>>>>> 62bb23c4
 
 pub async fn save_changelog_event<'c, T>(
     change_log_event: &ChangeLogEventV1,
+    slot: u64,
     txn_id: &str,
     txn: &T,
     instruction: &str,
-<<<<<<< HEAD
-=======
     cl_audits: bool,
->>>>>>> 62bb23c4
 ) -> Result<u64, IngesterError>
 where
     T: ConnectionTrait + TransactionTrait,
 {
-<<<<<<< HEAD
-    insert_change_log(change_log_event, txn_id, txn, instruction).await?;
-=======
     insert_change_log(change_log_event, slot, txn_id, txn, instruction, cl_audits).await?;
->>>>>>> 62bb23c4
     Ok(change_log_event.seq)
 }
 
@@ -59,40 +35,22 @@
 
 pub async fn insert_change_log<'c, T>(
     change_log_event: &ChangeLogEventV1,
+    slot: u64,
     txn_id: &str,
     txn: &T,
     instruction: &str,
-<<<<<<< HEAD
-=======
     cl_audits: bool,
->>>>>>> 62bb23c4
-) -> Result<(), IngesterError>
-where
-    T: ConnectionTrait + TransactionTrait,
-{
+) -> Result<(), IngesterError>
+where
+    T: ConnectionTrait + TransactionTrait,
+{
+    let mut i: i64 = 0;
     let depth = change_log_event.path.len() - 1;
     let tree_id = change_log_event.id.as_ref();
-    let signature = Signature::from_str(txn_id)?;
-    let leaf_idx = node_idx_to_leaf_idx(
-        i64::from(
-            change_log_event
-                .path
-                .get(0)
-                .ok_or(IngesterError::MissingChangeLogPath)?
-                .index,
-        ),
-        u32::try_from(depth)?,
-    );
-
-    for (i, p) in change_log_event.path.iter().enumerate() {
+    for p in change_log_event.path.iter() {
         let node_idx = p.index as i64;
-<<<<<<< HEAD
-        info!(
-            "seq {}, index {} level {}, node {}, txn {}, instruction {}",
-=======
         debug!(
             "seq {}, index {} level {}, node {:?}, txn: {:?}, instruction {}",
->>>>>>> 62bb23c4
             change_log_event.seq,
             p.index,
             i,
@@ -100,11 +58,15 @@
             txn_id,
             instruction
         );
-        let leaf_idx = if i == 0 { Some(leaf_idx) } else { None };
+        let leaf_idx = if i == 0 {
+            Some(node_idx_to_leaf_idx(node_idx, depth as u32))
+        } else {
+            None
+        };
 
         let item = cl_items::ActiveModel {
             tree: Set(tree_id.to_vec()),
-            level: Set(i64::try_from(i)?),
+            level: Set(i),
             node_idx: Set(node_idx),
             hash: Set(p.node.as_ref().to_vec()),
             seq: Set(change_log_event.seq as i64),
@@ -112,10 +74,7 @@
             ..Default::default()
         };
 
-<<<<<<< HEAD
-=======
         i += 1;
->>>>>>> 62bb23c4
         let mut query = cl_items::Entity::insert(item)
             .on_conflict(
                 OnConflict::columns([cl_items::Column::Tree, cl_items::Column::NodeIdx])
@@ -132,8 +91,6 @@
         txn.execute(query)
             .await
             .map_err(|db_err| IngesterError::StorageWriteError(db_err.to_string()))?;
-<<<<<<< HEAD
-=======
     }
 
     // Insert the audit item after the insert into cl_items have been completed
@@ -170,33 +127,38 @@
                 error!("Error while inserting into cl_audits_v2: {:?}", e);
             }
         }
->>>>>>> 62bb23c4
     }
 
-    let cl_audit = cl_audits_v2::ActiveModel {
-        tree: Set(tree_id.to_vec()),
-        leaf_idx: Set(leaf_idx),
-        seq: Set(i64::try_from(change_log_event.seq)?),
-        tx: Set(signature.as_ref().to_vec()),
-        instruction: Set(BubblegumInstruction::from_str(instruction)?),
-        ..Default::default()
-    };
-
-    let query = cl_audits_v2::Entity::insert(cl_audit)
-        .on_conflict(
-            OnConflict::columns([
-                cl_audits_v2::Column::Tree,
-                cl_audits_v2::Column::LeafIdx,
-                cl_audits_v2::Column::Seq,
-            ])
-            .do_nothing()
-            .to_owned(),
-        )
-        .build(DbBackend::Postgres);
-
-    txn.execute(query)
-        .await
-        .map_err(|db_err| IngesterError::StorageWriteError(db_err.to_string()))?;
+    // If and only if the entire path of nodes was inserted into the `cl_items` table, then insert
+    // a single row into the `backfill_items` table.  This way if an incomplete path was inserted
+    // into `cl_items` due to an error, a gap will be created for the tree and the backfiller will
+    // fix it.
+    if i - 1 == depth as i64 {
+        // See if the tree already exists in the `backfill_items` table.
+        let rows = backfill_items::Entity::find()
+            .filter(backfill_items::Column::Tree.eq(tree_id))
+            .limit(1)
+            .all(txn)
+            .await?;
+
+        // If the tree does not exist in `backfill_items` and the sequence number is greater than 1,
+        // then we know we will need to backfill the tree from sequence number 1 up to the current
+        // sequence number.  So in this case we set at flag to force checking the tree.
+        let force_chk = rows.is_empty() && change_log_event.seq > 1;
+
+        info!("Adding to backfill_items table at level {}", i - 1);
+        let item = backfill_items::ActiveModel {
+            tree: Set(tree_id.to_vec()),
+            seq: Set(change_log_event.seq as i64),
+            slot: Set(slot as i64),
+            force_chk: Set(force_chk),
+            backfilled: Set(false),
+            failed: Set(false),
+            ..Default::default()
+        };
+
+        backfill_items::Entity::insert(item).exec(txn).await?;
+    }
 
     Ok(())
 }
@@ -459,13 +421,6 @@
         base_info_seq: Set(Some(seq)),
     };
 
-<<<<<<< HEAD
-    let model = asset_grouping::ActiveModel {
-        asset_id: Set(asset_id),
-        group_key: Set("collection".to_string()),
-        group_value: Set(group_value),
-        verified: Set(verified),
-=======
     let mut query = asset_data::Entity::insert(model)
         .on_conflict(
             OnConflict::columns([asset_data::Column::Id])
@@ -528,7 +483,6 @@
         royalty_target: Set(royalty_target),
         royalty_amount: Set(royalty_amount),
         asset_data: Set(Some(id.clone())),
->>>>>>> 62bb23c4
         slot_updated: Set(Some(slot_updated)),
         base_info_seq: Set(Some(seq)),
         ..Default::default()
@@ -576,13 +530,10 @@
 where
     T: ConnectionTrait + TransactionTrait,
 {
-    // Vec to hold base creator information.
-    let mut db_creators = Vec::with_capacity(creators.len());
-
-    if creators.is_empty() {
-        // Bubblegum supports empty creator array.  In this case insert an empty Vec
-        // for the creator.
-        db_creators.push(asset_creators::ActiveModel {
+    let db_creators = if creators.is_empty() {
+        // If creators are empty, insert an empty creator with the current sequence.
+        // This prevents accidental errors during out-of-order updates.
+        vec![asset_creators::ActiveModel {
             asset_id: Set(id.clone()),
             position: Set(0),
             creator: Set(vec![]),
@@ -591,17 +542,12 @@
             slot_updated: Set(Some(slot_updated)),
             seq: Set(Some(seq)),
             ..Default::default()
-        });
+        }]
     } else {
-        // Set to prevent duplicates.
-        let mut creators_set = HashSet::new();
-
-        for (i, c) in creators.iter().enumerate() {
-            if creators_set.contains(&c.address) {
-                continue;
-            }
-
-            db_creators.push(asset_creators::ActiveModel {
+        creators
+            .iter()
+            .enumerate()
+            .map(|(i, c)| asset_creators::ActiveModel {
                 asset_id: Set(id.clone()),
                 position: Set(i as i16),
                 creator: Set(c.address.to_bytes().to_vec()),
@@ -610,11 +556,9 @@
                 slot_updated: Set(Some(slot_updated)),
                 seq: Set(Some(seq)),
                 ..Default::default()
-            });
-
-            creators_set.insert(c.address);
-        }
-    }
+            })
+            .collect()
+    };
 
     // This statement will update base information for each creator.
     let mut query = asset_creators::Entity::insert_many(db_creators)
@@ -627,8 +571,8 @@
                 asset_creators::Column::Creator,
                 asset_creators::Column::Share,
                 asset_creators::Column::Verified,
+                asset_creators::Column::Seq,
                 asset_creators::Column::SlotUpdated,
-                asset_creators::Column::Seq,
             ])
             .to_owned(),
         )
