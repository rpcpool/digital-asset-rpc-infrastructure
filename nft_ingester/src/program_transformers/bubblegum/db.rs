use crate::error::IngesterError;
use digital_asset_types::dao::{asset, asset_creators, backfill_items, cl_items, cl_audits};
use log::{debug, info};
use sea_orm::{
    entity::*, query::*, sea_query::OnConflict, ColumnTrait, DbBackend, DbErr, EntityTrait,
};
use spl_account_compression::events::ChangeLogEventV1;

use std::convert::From;

pub async fn save_changelog_event<'c, T>(
    change_log_event: &ChangeLogEventV1,
    slot: u64,
    txn_id: &str,
    txn: &T,
) -> Result<u64, IngesterError>
where
    T: ConnectionTrait + TransactionTrait,
{
<<<<<<< HEAD
    insert_change_log(change_log_event, slot, txn_id, txn, false).await?;
=======
    insert_change_log(change_log_event, slot, txn).await?;
>>>>>>> e498c420
    Ok(change_log_event.seq)
}

fn node_idx_to_leaf_idx(index: i64, tree_height: u32) -> i64 {
    index - 2i64.pow(tree_height)
}

pub async fn insert_change_log<'c, T>(
    change_log_event: &ChangeLogEventV1,
    slot: u64,
    txn_id: &str,
    txn: &T,
) -> Result<(), IngesterError>
where
    T: ConnectionTrait + TransactionTrait,
{
    let mut i: i64 = 0;
    let depth = change_log_event.path.len() - 1;
    let tree_id = change_log_event.id.as_ref();
    for p in change_log_event.path.iter() {
        let node_idx = p.index as i64;
        debug!(
            "seq {}, index {} level {}, node {:?}, txn: {:?}",
            change_log_event.seq,
            p.index,
            i,
            bs58::encode(p.node).into_string(),
            txn_id,
        );
        let leaf_idx = if i == 0 {
            Some(node_idx_to_leaf_idx(node_idx, depth as u32))
        } else {
            None
        };

        
        let item = cl_items::ActiveModel {
            tree: Set(tree_id.to_vec()),
            level: Set(i),
            node_idx: Set(node_idx),
            hash: Set(p.node.as_ref().to_vec()),
            seq: Set(change_log_event.seq as i64),
            leaf_idx: Set(leaf_idx),
            ..Default::default()
        };

        let mut audit_item : cl_audits::ActiveModel = item.clone().into();
        audit_item.tx = Set(txn_id.to_string());

        i += 1;
        let query = cl_items::Entity::insert(item)
            .on_conflict(
                OnConflict::columns([cl_items::Column::Tree, cl_items::Column::NodeIdx])
                    .update_columns([
                        cl_items::Column::Hash,
                        cl_items::Column::Seq,
                        cl_items::Column::LeafIdx,
                        cl_items::Column::Level,
                    ])
                    .to_owned(),
            )
            .build(DbBackend::Postgres);
        /* LK: Removing the filling param for now because it's not used anywhere and gives
         * an incorrect view of what might be going on.
         * if !filling {
            query.sql = format!("{} WHERE excluded.seq > cl_items.seq", query.sql);
        } */
        txn.execute(query)
            .await
            .map_err(|db_err| IngesterError::StorageWriteError(db_err.to_string()))?;


        // Insert the audit item after the insert into cl_items have been completed
        cl_audits::Entity::insert(audit_item).exec(txn).await?;
    }

    // If and only if the entire path of nodes was inserted into the `cl_items` table, then insert
    // a single row into the `backfill_items` table.  This way if an incomplete path was inserted
    // into `cl_items` due to an error, a gap will be created for the tree and the backfiller will
    // fix it.
    if i - 1 == depth as i64 {
        // See if the tree already exists in the `backfill_items` table.
        let rows = backfill_items::Entity::find()
            .filter(backfill_items::Column::Tree.eq(tree_id))
            .limit(1)
            .all(txn)
            .await?;

        // If the tree does not exist in `backfill_items` and the sequence number is greater than 1,
        // then we know we will need to backfill the tree from sequence number 1 up to the current
        // sequence number.  So in this case we set at flag to force checking the tree.
        let force_chk = rows.is_empty() && change_log_event.seq > 1;

        info!("Adding to backfill_items table at level {}", i - 1);
        let item = backfill_items::ActiveModel {
            tree: Set(tree_id.to_vec()),
            seq: Set(change_log_event.seq as i64),
            slot: Set(slot as i64),
            force_chk: Set(force_chk),
            backfilled: Set(false),
            failed: Set(false),
            ..Default::default()
        };

        backfill_items::Entity::insert(item).exec(txn).await?;
    }

    Ok(())
    //TODO -> set maximum size of path and break into multiple statements
}

pub async fn update_asset<T>(
    txn: &T,
    id: Vec<u8>,
    seq: Option<u64>,
    model: asset::ActiveModel,
) -> Result<(), IngesterError>
where
    T: ConnectionTrait + TransactionTrait,
{
    let update_one = if let Some(seq) = seq {
        asset::Entity::update(model).filter(
            Condition::all()
                .add(asset::Column::Id.eq(id))
                .add(asset::Column::Seq.lte(seq)),
        )
    } else {
        asset::Entity::update(model).filter(asset::Column::Id.eq(id))
    };

    match update_one.exec(txn).await {
        Ok(_) => Ok(()),
        Err(err) => match err {
            DbErr::RecordNotFound(ref s) => {
                if s.contains("None of the database rows are affected") {
                    Ok(())
                } else {
                    Err(IngesterError::from(err))
                }
            }
            _ => Err(IngesterError::from(err)),
        },
    }
}

pub async fn update_creator<T>(
    txn: &T,
    asset_id: Vec<u8>,
    creator: Vec<u8>,
    seq: u64,
    model: asset_creators::ActiveModel,
) -> Result<(), IngesterError>
where
    T: ConnectionTrait + TransactionTrait,
{
    // Using `update_many` to avoid having to supply the primary key as well within `model`.
    // We still effectively end up updating a single row at most, which is uniquely identified
    // by the `(asset_id, creator)` pair. Is there any reason why we should not use
    // `update_many` here?
    let update = asset_creators::Entity::update_many()
        .filter(
            Condition::all()
                .add(asset_creators::Column::AssetId.eq(asset_id))
                .add(asset_creators::Column::Creator.eq(creator))
                .add(asset_creators::Column::Seq.lte(seq)),
        )
        .set(model);

    update.exec(txn).await.map_err(IngesterError::from)?;

    Ok(())
}<|MERGE_RESOLUTION|>--- conflicted
+++ resolved
@@ -17,11 +17,7 @@
 where
     T: ConnectionTrait + TransactionTrait,
 {
-<<<<<<< HEAD
-    insert_change_log(change_log_event, slot, txn_id, txn, false).await?;
-=======
-    insert_change_log(change_log_event, slot, txn).await?;
->>>>>>> e498c420
+    insert_change_log(change_log_event, slot, txn_id, txn).await?;
     Ok(change_log_event.seq)
 }
 
