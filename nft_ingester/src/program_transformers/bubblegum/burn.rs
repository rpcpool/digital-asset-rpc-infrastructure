--- conflicted
+++ resolved
@@ -18,21 +18,14 @@
     bundle: &InstructionBundle<'c>,
     txn: &'c T,
     instruction: &str,
-<<<<<<< HEAD
-=======
     cl_audits: bool,
->>>>>>> 62bb23c4
 ) -> Result<(), IngesterError>
 where
     T: ConnectionTrait + TransactionTrait,
 {
     if let Some(cl) = &parsing_result.tree_update {
-<<<<<<< HEAD
-        let seq = save_changelog_event(cl, bundle.txn_id, txn, instruction).await?;
-=======
         let seq = save_changelog_event(cl, bundle.slot, bundle.txn_id, txn, instruction, cl_audits)
             .await?;
->>>>>>> 62bb23c4
         let leaf_index = cl.index;
         let (asset_id, _) = Pubkey::find_program_address(
             &[
