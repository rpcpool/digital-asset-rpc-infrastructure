use super::save_changelog_event;
use crate::{
    error::IngesterError,
    program_transformers::bubblegum::{
        upsert_asset_with_leaf_info, upsert_asset_with_owner_and_delegate_info,
        upsert_asset_with_seq,
    },
};
use blockbuster::{
    instruction::InstructionBundle,
    programs::bubblegum::{BubblegumInstruction, LeafSchema},
};
use sea_orm::{ConnectionTrait, TransactionTrait};

pub async fn transfer<'c, T>(
    parsing_result: &BubblegumInstruction,
    bundle: &InstructionBundle<'c>,
    txn: &'c T,
    instruction: &str,
<<<<<<< HEAD
=======
    cl_audits: bool,
>>>>>>> 62bb23c4
) -> Result<(), IngesterError>
where
    T: ConnectionTrait + TransactionTrait,
{
    if let (Some(le), Some(cl)) = (&parsing_result.leaf_update, &parsing_result.tree_update) {
<<<<<<< HEAD
        let seq = save_changelog_event(cl, bundle.txn_id, txn, instruction).await?;
        #[allow(unreachable_patterns)]
        return match le.schema {
=======
        let seq = save_changelog_event(cl, bundle.slot, bundle.txn_id, txn, instruction, cl_audits)
            .await?;
        match le.schema {
>>>>>>> 62bb23c4
            LeafSchema::V1 {
                id,
                owner,
                delegate,
                ..
            } => {
                let id_bytes = id.to_bytes();
                let owner_bytes = owner.to_bytes().to_vec();
                let delegate = if owner == delegate || delegate.to_bytes() == [0; 32] {
                    None
                } else {
                    Some(delegate.to_bytes().to_vec())
                };
                let tree_id = cl.id.to_bytes();
                let nonce = cl.index as i64;

                // Begin a transaction.  If the transaction goes out of scope (i.e. one of the executions has
                // an error and this function returns it using the `?` operator), then the transaction is
                // automatically rolled back.
                let multi_txn = txn.begin().await?;

                // Partial update of asset table with just leaf.
                upsert_asset_with_leaf_info(
                    &multi_txn,
                    id_bytes.to_vec(),
                    nonce,
                    tree_id.to_vec(),
                    le.leaf_hash.to_vec(),
                    le.schema.data_hash(),
                    le.schema.creator_hash(),
                    seq as i64,
                )
                .await?;

                // Partial update of asset table with just leaf owner and delegate.
                upsert_asset_with_owner_and_delegate_info(
                    &multi_txn,
                    id_bytes.to_vec(),
                    owner_bytes,
                    delegate,
                    seq as i64,
                )
                .await?;

                upsert_asset_with_seq(&multi_txn, id_bytes.to_vec(), seq as i64).await?;

                multi_txn.commit().await?;

                return Ok(());
            }
        }
    }
    Err(IngesterError::ParsingError(
        "Ix not parsed correctly".to_string(),
    ))
}<|MERGE_RESOLUTION|>--- conflicted
+++ resolved
@@ -17,24 +17,15 @@
     bundle: &InstructionBundle<'c>,
     txn: &'c T,
     instruction: &str,
-<<<<<<< HEAD
-=======
     cl_audits: bool,
->>>>>>> 62bb23c4
 ) -> Result<(), IngesterError>
 where
     T: ConnectionTrait + TransactionTrait,
 {
     if let (Some(le), Some(cl)) = (&parsing_result.leaf_update, &parsing_result.tree_update) {
-<<<<<<< HEAD
-        let seq = save_changelog_event(cl, bundle.txn_id, txn, instruction).await?;
-        #[allow(unreachable_patterns)]
-        return match le.schema {
-=======
         let seq = save_changelog_event(cl, bundle.slot, bundle.txn_id, txn, instruction, cl_audits)
             .await?;
         match le.schema {
->>>>>>> 62bb23c4
             LeafSchema::V1 {
                 id,
                 owner,
