--- conflicted
+++ resolved
@@ -257,7 +257,7 @@
         let rpc_client = RpcClient::new_with_commitment(rpc_url, rpc_commitment);
 
         // Instantiate messenger.
-        let mut messenger = T::new(config.get_messneger_client_config()).await.unwrap();
+        let mut messenger = T::new(config.get_messenger_client_config()).await.unwrap();
         messenger
             .add_stream(TRANSACTION_BACKFILL_STREAM)
             .await
@@ -747,37 +747,18 @@
             let (header_bytes, rest) = account
                 .data
                 .split_at_mut(CONCURRENT_MERKLE_TREE_HEADER_SIZE_V1);
-<<<<<<< HEAD
-            let header = match ConcurrentMerkleTreeHeader::try_from_slice(&mut header_bytes) {
-                Ok(header) => header,
-                Err(e) => {
-                    error!("Failed to parse header: {}", e);
-                    continue;
-                }
-            };
-=======
             let header: ConcurrentMerkleTreeHeader =
                 ConcurrentMerkleTreeHeader::try_from_slice(header_bytes)
                     .map_err(|e| IngesterError::RpcGetDataError(e.to_string()))?;
->>>>>>> 62bb23c4
 
             let auth = Pubkey::find_program_address(&[pubkey.as_ref()], &mpl_bubblegum::ID).0;
 
-            let merkle_tree_size = match merkle_tree_get_size(&header) {
-                Ok(size) => size,
-                Err(e) => {
-                    error!("Failed to get size: {}", e);
-                    continue;
-                }
-            };
+            let merkle_tree_size = merkle_tree_get_size(&header)
+                .map_err(|e| IngesterError::RpcGetDataError(e.to_string()))?;
             let (tree_bytes, _canopy_bytes) = rest.split_at_mut(merkle_tree_size);
-            let seq_bytes = match tree_bytes[0..8].try_into() {
-                Ok(bytes) => bytes,
-                Err(_e) => {
-                    error!("Failed to convert seq bytes to array");
-                    continue;
-                }
-            };
+            let seq_bytes = tree_bytes[0..8].try_into().map_err(|_e| {
+                IngesterError::RpcGetDataError("Failed to convert seq bytes to array".to_string())
+            })?;
             let seq = u64::from_le_bytes(seq_bytes);
             list.insert(pubkey, SlotSeq(header.get_creation_slot(), seq));
 
