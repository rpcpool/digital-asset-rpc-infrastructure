--- conflicted
+++ resolved
@@ -1,8 +1,5 @@
-<<<<<<< HEAD
 use crate::db;
 use crate::tree::{TreeGapFill, TreeGapModel, TreeSequence};
-=======
->>>>>>> 0cc04827
 use crate::{
     db,
     metrics::{Metrics, MetricsArgs},
@@ -281,7 +278,6 @@
 
             if let Some(upper_seq) = upper_known_seq {
                 let signature = Signature::try_from(upper_seq.tx.as_ref())?;
-<<<<<<< HEAD
                 info!(
                     "tree {} has known highest seq {} filling tree from head to {}",
                     tree.pubkey, upper_seq.seq, signature
@@ -338,41 +334,6 @@
             }
 
             info!("tree {} has {} gaps", tree.pubkey, gap_count);
-=======
-                info!(
-                    "tree {} has known highest seq {} filling tree from {}",
-                    tree.pubkey, upper_seq.seq, signature
-                );
-                gaps.push(TreeGapFill::new(tree.pubkey, None, Some(signature)));
-            } else if tree.seq > 0 {
-                info!(
-                    "tree {} has no known highest seq but the actual seq is {} filling whole tree",
-                    tree.pubkey, tree.seq
-                );
-                gaps.push(TreeGapFill::new(tree.pubkey, None, None));
-            }
-
-            if let Some(lower_seq) = lower_known_seq {
-                let signature = Signature::try_from(lower_seq.tx.as_ref())?;
-
-                info!(
-                    "tree {} has known lowest seq {} filling tree starting at {}",
-                    tree.pubkey, lower_seq.seq, signature
-                );
-                gaps.push(TreeGapFill::new(tree.pubkey, Some(signature), None));
-            }
-
-            let gap_count = gaps.len();
-
-            for gap in gaps {
-                if let Err(e) = gap_sender.send(gap).await {
-                    metrics.increment("gap.failed");
-                    error!("send gap: {:?}", e);
-                }
-            }
-
-            info!("crawling tree {} with {} gaps", tree.pubkey, gap_count);
->>>>>>> 0cc04827
 
             metrics.increment("tree.succeeded");
             metrics.time("tree.crawled", timing.elapsed());
