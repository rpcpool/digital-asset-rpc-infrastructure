--- conflicted
+++ resolved
@@ -7,18 +7,6 @@
         Cursor, PageOptions, SearchAssetsQuery,
     },
     dapi::{
-<<<<<<< HEAD
-        get_asset, get_asset_batch, get_asset_proof_batch, get_assets_by_authority,
-        get_assets_by_creator, get_assets_by_group, get_assets_by_owner, get_proof_for_asset,
-        search_assets, get_signatures_for_asset
-    },
-    rpc::{
-        filter::{AssetSortBy, SearchConditionType},
-        response::GetGroupingResponse,
-        OwnershipModel, RoyaltyModel
-    },
-    rpc::{},
-=======
         get_asset, get_asset_proofs, get_asset_signatures, get_assets, get_assets_by_authority,
         get_assets_by_creator, get_assets_by_group, get_assets_by_owner, get_proof_for_asset,
         search_assets,
@@ -28,7 +16,6 @@
         response::GetGroupingResponse,
     },
     rpc::{OwnershipModel, RoyaltyModel},
->>>>>>> 62bb23c4
 };
 use open_rpc_derive::document_rpc;
 use sea_orm::{sea_query::ConditionType, ConnectionTrait, DbBackend, Statement};
@@ -45,7 +32,6 @@
     sea_orm::{DatabaseConnection, DbErr, SqlxPostgresConnector},
     sqlx::postgres::PgPoolOptions,
 };
-    use digital_asset_types::rpc::response::TransactionSignatureList;
 
 pub struct DasApi {
     db_connection: DatabaseConnection,
@@ -86,22 +72,14 @@
         before: &Option<String>,
         after: &Option<String>,
         cursor: &Option<String>,
-<<<<<<< HEAD
-        sorting: &Option<&AssetSorting>,
-=======
         sorting: Option<AssetSorting>,
->>>>>>> 62bb23c4
     ) -> Result<PageOptions, DasApiError> {
         let mut is_cursor_enabled = true;
         let mut page_opt = PageOptions::default();
 
         if let Some(limit) = limit {
             // make config item
-<<<<<<< HEAD
-            if *limit > 1000 {
-=======
             if limit > 1000 {
->>>>>>> 62bb23c4
                 return Err(DasApiError::PaginationExceededError);
             }
         }
@@ -151,11 +129,7 @@
                 if sort.sort_by != AssetSortBy::Id {
                     return Err(DasApiError::PaginationSortingValidationError);
                 }
-<<<<<<< HEAD
-                page_opt.cursor = Some(self.get_cursor(&cursor)?);
-=======
                 page_opt.cursor = Some(self.get_cursor(cursor)?);
->>>>>>> 62bb23c4
             }
         } else {
             page_opt.page = page.map(|x| x as u64);
@@ -204,19 +178,11 @@
             .map_err(Into::into)
     }
 
-<<<<<<< HEAD
-    async fn get_asset_proof_batch(
-        self: &DasApi,
-        payload: GetAssetProofBatch,
-    ) -> Result<HashMap<String, Option<AssetProof>>, DasApiError> {
-        let GetAssetProofBatch { ids } = payload;
-=======
     async fn get_asset_proofs(
         self: &DasApi,
         payload: GetAssetProofs,
     ) -> Result<HashMap<String, Option<AssetProof>>, DasApiError> {
         let GetAssetProofs { ids } = payload;
->>>>>>> 62bb23c4
 
         let batch_size = ids.len();
         if batch_size > 1000 {
@@ -228,11 +194,7 @@
             .map(|id| validate_pubkey(id.clone()).map(|id| id.to_bytes().to_vec()))
             .collect::<Result<Vec<Vec<u8>>, _>>()?;
 
-<<<<<<< HEAD
-        let proofs = get_asset_proof_batch(&self.db_connection, id_bytes).await?;
-=======
         let proofs = get_asset_proofs(&self.db_connection, id_bytes).await?;
->>>>>>> 62bb23c4
 
         let result: HashMap<String, Option<AssetProof>> = ids
             .iter()
@@ -242,40 +204,19 @@
     }
 
     async fn get_asset(self: &DasApi, payload: GetAsset) -> Result<Asset, DasApiError> {
-<<<<<<< HEAD
-        let GetAsset {
-            id,
-            display_options,
-        } = payload;
-        let id_bytes = validate_pubkey(id.clone())?.to_bytes().to_vec();
-        let display_options = display_options.unwrap_or_default();
-        get_asset(&self.db_connection, id_bytes, &display_options.into())
-=======
         let GetAsset { id, options } = payload;
         let id_bytes = validate_pubkey(id.clone())?.to_bytes().to_vec();
         let options = options.unwrap_or_default();
         get_asset(&self.db_connection, id_bytes, &options)
->>>>>>> 62bb23c4
             .await
             .map_err(Into::into)
     }
 
-<<<<<<< HEAD
-    async fn get_asset_batch(
-        self: &DasApi,
-        payload: GetAssetBatch,
-    ) -> Result<Vec<Option<Asset>>, DasApiError> {
-        let GetAssetBatch {
-            ids,
-            display_options,
-        } = payload;
-=======
     async fn get_assets(
         self: &DasApi,
         payload: GetAssets,
     ) -> Result<Vec<Option<Asset>>, DasApiError> {
         let GetAssets { ids, options } = payload;
->>>>>>> 62bb23c4
 
         let batch_size = ids.len();
         if batch_size > 1000 {
@@ -287,21 +228,9 @@
             .map(|id| validate_pubkey(id.clone()).map(|id| id.to_bytes().to_vec()))
             .collect::<Result<Vec<Vec<u8>>, _>>()?;
 
-<<<<<<< HEAD
-        let display_options = display_options.unwrap_or_default();
-
-        let assets = get_asset_batch(
-            &self.db_connection,
-            id_bytes,
-            batch_size as u64,
-            &display_options.into(),
-        )
-        .await?;
-=======
         let options = options.unwrap_or_default();
 
         let assets = get_assets(&self.db_connection, id_bytes, batch_size as u64, &options).await?;
->>>>>>> 62bb23c4
 
         let result: Vec<Option<Asset>> = ids.iter().map(|id| assets.get(id).cloned()).collect();
         Ok(result)
@@ -318,11 +247,7 @@
             page,
             before,
             after,
-<<<<<<< HEAD
-            display_options,
-=======
             options,
->>>>>>> 62bb23c4
             cursor,
         } = payload;
         let before: Option<String> = before.filter(|before| !before.is_empty());
@@ -330,25 +255,15 @@
         let owner_address = validate_pubkey(owner_address.clone())?;
         let owner_address_bytes = owner_address.to_bytes().to_vec();
         let sort_by = sort_by.unwrap_or_default();
-<<<<<<< HEAD
-        let display_options = display_options.unwrap_or_default();
-        let page_options =
-            self.validate_pagination(&limit, &page, &before, &after, &cursor, &Some(&sort_by))?;
-=======
         let options = options.unwrap_or_default();
         let page_options =
             self.validate_pagination(limit, page, &before, &after, &cursor, Some(sort_by))?;
->>>>>>> 62bb23c4
         get_assets_by_owner(
             &self.db_connection,
             owner_address_bytes,
             sort_by,
             &page_options,
-<<<<<<< HEAD
-            &display_options,
-=======
             &options,
->>>>>>> 62bb23c4
         )
         .await
         .map_err(Into::into)
@@ -366,36 +281,22 @@
             page,
             before,
             after,
-<<<<<<< HEAD
-            display_options,
-=======
             options,
->>>>>>> 62bb23c4
             cursor,
         } = payload;
         let before: Option<String> = before.filter(|before| !before.is_empty());
         let after: Option<String> = after.filter(|after| !after.is_empty());
         let sort_by = sort_by.unwrap_or_default();
-<<<<<<< HEAD
-        let display_options = display_options.unwrap_or_default();
-        let page_options =
-            self.validate_pagination(&limit, &page, &before, &after, &cursor, &Some(&sort_by))?;
-=======
         let options = options.unwrap_or_default();
         let page_options =
             self.validate_pagination(limit, page, &before, &after, &cursor, Some(sort_by))?;
->>>>>>> 62bb23c4
         get_assets_by_group(
             &self.db_connection,
             group_key,
             group_value,
             sort_by,
             &page_options,
-<<<<<<< HEAD
-            &display_options,
-=======
             &options,
->>>>>>> 62bb23c4
         )
         .await
         .map_err(Into::into)
@@ -413,11 +314,7 @@
             page,
             before,
             after,
-<<<<<<< HEAD
-            display_options,
-=======
             options,
->>>>>>> 62bb23c4
             cursor,
         } = payload;
         let creator_address = validate_pubkey(creator_address.clone())?;
@@ -425,26 +322,16 @@
 
         let sort_by = sort_by.unwrap_or_default();
         let page_options =
-<<<<<<< HEAD
-            self.validate_pagination(&limit, &page, &before, &after, &cursor, &Some(&sort_by))?;
-        let only_verified = only_verified.unwrap_or_default();
-        let display_options = display_options.unwrap_or_default();
-=======
             self.validate_pagination(limit, page, &before, &after, &cursor, Some(sort_by))?;
         let only_verified = only_verified.unwrap_or_default();
         let options = options.unwrap_or_default();
->>>>>>> 62bb23c4
         get_assets_by_creator(
             &self.db_connection,
             creator_address_bytes,
             only_verified,
             sort_by,
             &page_options,
-<<<<<<< HEAD
-            &display_options,
-=======
             &options,
->>>>>>> 62bb23c4
         )
         .await
         .map_err(Into::into)
@@ -461,37 +348,22 @@
             page,
             before,
             after,
-<<<<<<< HEAD
-            display_options,
-=======
             options,
->>>>>>> 62bb23c4
             cursor,
         } = payload;
         let sort_by = sort_by.unwrap_or_default();
         let authority_address = validate_pubkey(authority_address.clone())?;
         let authority_address_bytes = authority_address.to_bytes().to_vec();
-<<<<<<< HEAD
-        let display_options = display_options.unwrap_or_default();
-
-        let page_options =
-            self.validate_pagination(&limit, &page, &before, &after, &cursor, &Some(&sort_by))?;
-=======
         let options = options.unwrap_or_default();
 
         let page_options =
             self.validate_pagination(limit, page, &before, &after, &cursor, Some(sort_by))?;
->>>>>>> 62bb23c4
         get_assets_by_authority(
             &self.db_connection,
             authority_address_bytes,
             sort_by,
             &page_options,
-<<<<<<< HEAD
-            &display_options,
-=======
             &options,
->>>>>>> 62bb23c4
         )
         .await
         .map_err(Into::into)
@@ -524,19 +396,11 @@
             before,
             after,
             json_uri,
-<<<<<<< HEAD
-            display_options,
-=======
             options,
->>>>>>> 62bb23c4
             cursor,
             name,
         } = payload;
 
-<<<<<<< HEAD
-
-=======
->>>>>>> 62bb23c4
         // Deserialize search assets query
         let spec: Option<(SpecificationVersions, SpecificationAssetClass)> =
             interface.map(|x| x.into());
@@ -588,17 +452,10 @@
             json_uri,
             name,
         };
-<<<<<<< HEAD
-        let display_options = display_options.unwrap_or_default();
-        let sort_by = sort_by.unwrap_or_default();
-        let page_options =
-            self.validate_pagination(&limit, &page, &before, &after, &cursor, &Some(&sort_by))?;
-=======
         let options = options.unwrap_or_default();
         let sort_by = sort_by.unwrap_or_default();
         let page_options =
             self.validate_pagination(limit, page, &before, &after, &cursor, Some(sort_by))?;
->>>>>>> 62bb23c4
         // Execute query
         search_assets(&self.db_connection, saq, sort_by, &page_options, &options)
             .await
@@ -635,18 +492,11 @@
 
         get_asset_signatures(
             &self.db_connection,
-<<<<<<< HEAD
-            saq,
-            sort_by,
-            &page_options,
-            &display_options,
-=======
             id,
             tree,
             leaf_index,
             page_options,
             sort_direction,
->>>>>>> 62bb23c4
         )
         .await
         .map_err(Into::into)
@@ -666,38 +516,4 @@
             group_size: gs.size,
         })
     }
-
-    async fn get_signatures_for_asset(
-        self: &DasApi,
-        payload: GetSignaturesForAsset,
-    ) -> Result<TransactionSignatureList, DasApiError> {
-        let GetSignaturesForAsset { 
-            id,
-            limit,
-            page,
-            before,
-            after,
-            tree,
-            leaf_index,
-            sort_by,
-            cursor,
-        } = payload;
-
-        if !((id.is_some() && tree.is_none() && leaf_index.is_none())
-            || (id.is_none() && tree.is_some() && leaf_index.is_some()))
-        {
-            return Err(DasApiError::ValidationError(
-                "Must provide either 'id' or both 'tree' and 'leafIndex'".to_string(),
-            ));
-        }
-        let id = validate_opt_pubkey(&id)?;
-        let tree = validate_opt_pubkey(&tree)?;
-        let sort_by = sort_by.unwrap_or_default();
-        let page_options =
-            self.validate_pagination(&limit, &page, &before, &after, &cursor, &Some(&sort_by))?;
-
-        get_signatures_for_asset(&self.db_connection, id, tree, leaf_index, sort_by, &page_options)
-            .await
-            .map_err(Into::into)
-    }
 }