use log::debug;

use crate::{api::*, DasApiError, RpcModule};
pub struct RpcApiBuilder;

impl RpcApiBuilder {
    pub fn build(
        contract: Box<dyn ApiContract>,
    ) -> Result<RpcModule<Box<dyn ApiContract>>, DasApiError> {
        let mut module = RpcModule::new(contract);
        module.register_async_method("healthz", |_rpc_params, rpc_context| async move {
            debug!("Checking Health");
            rpc_context.check_health().await.map_err(Into::into)
        })?;

        module.register_async_method("get_asset_proof", |rpc_params, rpc_context| async move {
            let payload = rpc_params.parse::<GetAssetProof>()?;
            rpc_context
                .get_asset_proof(payload)
                .await
                .map_err(Into::into)
        })?;
        module.register_alias("getAssetProof", "get_asset_proof")?;

<<<<<<< HEAD
        module.register_async_method(
            "get_asset_proof_batch",
            |rpc_params, rpc_context| async move {
                let payload = rpc_params.parse::<GetAssetProofBatch>()?;
                rpc_context
                    .get_asset_proof_batch(payload)
                    .await
                    .map_err(Into::into)
            },
        )?;
        module.register_alias("getAssetProofBatch", "get_asset_proof_batch")?;
=======
        module.register_async_method("get_asset_proofs", |rpc_params, rpc_context| async move {
            let payload = rpc_params.parse::<GetAssetProofs>()?;
            rpc_context
                .get_asset_proofs(payload)
                .await
                .map_err(Into::into)
        })?;
        module.register_alias("getAssetProofs", "get_asset_proofs")?;
        module.register_alias("get_asset_proof_batch", "get_asset_proofs")?;
        module.register_alias("getAssetProofBatch", "get_asset_proofs")?;
>>>>>>> 62bb23c4

        module.register_async_method("get_asset", |rpc_params, rpc_context| async move {
            let payload = rpc_params.parse::<GetAsset>()?;
            rpc_context.get_asset(payload).await.map_err(Into::into)
        })?;
        module.register_alias("getAsset", "get_asset")?;

<<<<<<< HEAD
        module.register_async_method("get_asset_batch", |rpc_params, rpc_context| async move {
            let payload = rpc_params.parse::<GetAssetBatch>()?;
            rpc_context
                .get_asset_batch(payload)
                .await
                .map_err(Into::into)
        })?;
        module.register_alias("getAssetBatch", "get_asset_batch")?;
=======
        module.register_async_method("get_assets", |rpc_params, rpc_context| async move {
            let payload = rpc_params.parse::<GetAssets>()?;
            rpc_context.get_assets(payload).await.map_err(Into::into)
        })?;
        module.register_alias("getAssets", "get_assets")?;
        module.register_alias("get_asset_batch", "get_assets")?;
        module.register_alias("getAssetBatch", "get_assets")?;
>>>>>>> 62bb23c4

        module.register_async_method(
            "get_assets_by_owner",
            |rpc_params, rpc_context| async move {
                let payload = rpc_params.parse::<GetAssetsByOwner>()?;
                rpc_context
                    .get_assets_by_owner(payload)
                    .await
                    .map_err(Into::into)
            },
        )?;
        module.register_alias("getAssetsByOwner", "get_assets_by_owner")?;

        module.register_async_method(
            "get_assets_by_creator",
            |rpc_params, rpc_context| async move {
                let payload = rpc_params.parse::<GetAssetsByCreator>()?;
                rpc_context
                    .get_assets_by_creator(payload)
                    .await
                    .map_err(Into::into)
            },
        )?;
        module.register_alias("getAssetsByCreator", "get_assets_by_creator")?;

        module.register_async_method(
            "getAssetsByAuthority",
            |rpc_params, rpc_context| async move {
                let payload = rpc_params.parse::<GetAssetsByAuthority>()?;
                rpc_context
                    .get_assets_by_authority(payload)
                    .await
                    .map_err(Into::into)
            },
        )?;

        module.register_async_method(
            "get_assets_by_group",
            |rpc_params, rpc_context| async move {
                let payload = rpc_params.parse::<GetAssetsByGroup>()?;
                rpc_context
                    .get_assets_by_group(payload)
                    .await
                    .map_err(Into::into)
            },
        )?;
        module.register_alias("getAssetsByGroup", "get_assets_by_group")?;

        module.register_async_method(
            "getAssetSignatures",
            |rpc_params, rpc_context| async move {
                let payload = rpc_params.parse::<GetAssetSignatures>()?;
                rpc_context
                    .get_asset_signatures(payload)
                    .await
                    .map_err(Into::into)
            },
        )?;
        module.register_alias("getSignaturesForAsset", "getAssetSignatures")?;

        module.register_async_method("search_assets", |rpc_params, rpc_context| async move {
            let payload = rpc_params.parse::<SearchAssets>()?;
            rpc_context.search_assets(payload).await.map_err(Into::into)
        })?;
        module.register_alias("searchAssets", "search_assets")?;

        module.register_async_method(
            "get_signatures_for_asset",
            |rpc_params, rpc_context| async move {
                let payload = rpc_params.parse::<GetSignaturesForAsset>()?;
                rpc_context
                    .get_signatures_for_asset(payload)
                    .await
                    .map_err(Into::into)
            },
        )?;
        module.register_alias("getSignaturesForAsset", "get_signatures_for_asset")?;

        module.register_async_method("schema", |_, rpc_context| async move {
            Ok(rpc_context.schema())
        })?;

        Ok(module)
    }
}<|MERGE_RESOLUTION|>--- conflicted
+++ resolved
@@ -22,19 +22,6 @@
         })?;
         module.register_alias("getAssetProof", "get_asset_proof")?;
 
-<<<<<<< HEAD
-        module.register_async_method(
-            "get_asset_proof_batch",
-            |rpc_params, rpc_context| async move {
-                let payload = rpc_params.parse::<GetAssetProofBatch>()?;
-                rpc_context
-                    .get_asset_proof_batch(payload)
-                    .await
-                    .map_err(Into::into)
-            },
-        )?;
-        module.register_alias("getAssetProofBatch", "get_asset_proof_batch")?;
-=======
         module.register_async_method("get_asset_proofs", |rpc_params, rpc_context| async move {
             let payload = rpc_params.parse::<GetAssetProofs>()?;
             rpc_context
@@ -45,7 +32,6 @@
         module.register_alias("getAssetProofs", "get_asset_proofs")?;
         module.register_alias("get_asset_proof_batch", "get_asset_proofs")?;
         module.register_alias("getAssetProofBatch", "get_asset_proofs")?;
->>>>>>> 62bb23c4
 
         module.register_async_method("get_asset", |rpc_params, rpc_context| async move {
             let payload = rpc_params.parse::<GetAsset>()?;
@@ -53,16 +39,6 @@
         })?;
         module.register_alias("getAsset", "get_asset")?;
 
-<<<<<<< HEAD
-        module.register_async_method("get_asset_batch", |rpc_params, rpc_context| async move {
-            let payload = rpc_params.parse::<GetAssetBatch>()?;
-            rpc_context
-                .get_asset_batch(payload)
-                .await
-                .map_err(Into::into)
-        })?;
-        module.register_alias("getAssetBatch", "get_asset_batch")?;
-=======
         module.register_async_method("get_assets", |rpc_params, rpc_context| async move {
             let payload = rpc_params.parse::<GetAssets>()?;
             rpc_context.get_assets(payload).await.map_err(Into::into)
@@ -70,7 +46,6 @@
         module.register_alias("getAssets", "get_assets")?;
         module.register_alias("get_asset_batch", "get_assets")?;
         module.register_alias("getAssetBatch", "get_assets")?;
->>>>>>> 62bb23c4
 
         module.register_async_method(
             "get_assets_by_owner",
@@ -137,18 +112,6 @@
         })?;
         module.register_alias("searchAssets", "search_assets")?;
 
-        module.register_async_method(
-            "get_signatures_for_asset",
-            |rpc_params, rpc_context| async move {
-                let payload = rpc_params.parse::<GetSignaturesForAsset>()?;
-                rpc_context
-                    .get_signatures_for_asset(payload)
-                    .await
-                    .map_err(Into::into)
-            },
-        )?;
-        module.register_alias("getSignaturesForAsset", "get_signatures_for_asset")?;
-
         module.register_async_method("schema", |_, rpc_context| async move {
             Ok(rpc_context.schema())
         })?;
