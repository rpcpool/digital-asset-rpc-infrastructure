use log::{debug, error};

use {jsonrpsee::core::Error as RpcError, jsonrpsee::types::error::CallError, thiserror::Error};

#[allow(clippy::enum_variant_names)]
#[derive(Error, Debug)]
pub enum DasApiError {
    #[error("Config Missing or Error: {0}")]
    ConfigurationError(String),
    #[error("Server Failed to Start")]
    ServerStartError(#[from] RpcError),
    #[error("Database Connection Failed")]
    DatabaseConnectionError(#[from] sqlx::Error),
    #[error("Pubkey Validation Err: {0} is invalid")]
    PubkeyValidationError(String),
    #[error("Validation Error: {0}")]
    ValidationError(String),
    #[error("Database Error: {0}")]
    DatabaseError(#[from] sea_orm::DbErr),
    #[error("Pagination Error. Only one pagination parameter supported per query.")]
    PaginationError,
    #[error("Pagination Error. No Pagination Method Selected")]
    PaginationEmptyError,
    #[error("Deserialization error: {0}")]
    DeserializationError(#[from] serde_json::Error),
    #[error("Batch Size Error. Batch size should not be greater than 1000.")]
    BatchSizeExceededError,
    #[error("Pagination Error. Limit should not be greater than 1000.")]
    PaginationExceededError,
    #[error("Cursor Validation Err: {0} is invalid")]
    CursorValidationError(String),
<<<<<<< HEAD
    #[error("Pagination Sorting Error. Only sorting based on id is support for this pagination")]
=======
    #[error("Pagination Sorting Error. Only sorting based on id is supported for this pagination option.")]
>>>>>>> 62bb23c4
    PaginationSortingValidationError,
}

impl From<DasApiError> for RpcError {
    fn from(error: DasApiError) -> RpcError {
        match error {
            DasApiError::ValidationError(_) => {
                debug!("{}", error);
            }
            _ => {
                error!("{}", error);
            }
        }
        RpcError::Call(CallError::from_std_error(error))
    }
}<|MERGE_RESOLUTION|>--- conflicted
+++ resolved
@@ -29,11 +29,7 @@
     PaginationExceededError,
     #[error("Cursor Validation Err: {0} is invalid")]
     CursorValidationError(String),
-<<<<<<< HEAD
-    #[error("Pagination Sorting Error. Only sorting based on id is support for this pagination")]
-=======
     #[error("Pagination Sorting Error. Only sorting based on id is supported for this pagination option.")]
->>>>>>> 62bb23c4
     PaginationSortingValidationError,
 }
 
