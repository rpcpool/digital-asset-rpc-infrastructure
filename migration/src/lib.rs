--- conflicted
+++ resolved
@@ -31,11 +31,6 @@
 mod m20230908_160822_add_cl_audits_v2;
 mod m20230918_182123_add_raw_name_symbol;
 mod m20230919_072154_cl_audits;
-<<<<<<< HEAD
-mod m20231101_120101_add_instruction_into_cl_audit;
-mod m20231101_120101_cl_audit_table_index;
-mod m20231222_110618_add_indices_to_cl_audits_v2;
-=======
 mod m20231019_120101_add_seq_numbers_bgum_update_metadata;
 mod m20231206_120101_remove_was_decompressed;
 mod m20240104_203133_add_cl_audits_v2;
@@ -43,7 +38,6 @@
 mod m20240116_130744_add_update_metadata_ix;
 
 pub mod model;
->>>>>>> 62bb23c4
 
 pub struct Migrator;
 
@@ -82,17 +76,11 @@
             Box::new(m20230908_160822_add_cl_audits_v2::Migration),
             Box::new(m20230918_182123_add_raw_name_symbol::Migration),
             Box::new(m20230919_072154_cl_audits::Migration),
-<<<<<<< HEAD
-            Box::new(m20231101_120101_add_instruction_into_cl_audit::Migration),
-            Box::new(m20231101_120101_cl_audit_table_index::Migration),
-            Box::new(m20231222_110618_add_indices_to_cl_audits_v2::Migration),
-=======
             Box::new(m20231019_120101_add_seq_numbers_bgum_update_metadata::Migration),
             Box::new(m20231206_120101_remove_was_decompressed::Migration),
             Box::new(m20240104_203133_add_cl_audits_v2::Migration),
             Box::new(m20240104_203328_remove_cl_audits::Migration),
             Box::new(m20240116_130744_add_update_metadata_ix::Migration),
->>>>>>> 62bb23c4
         ]
     }
 }