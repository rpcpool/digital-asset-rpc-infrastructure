--- conflicted
+++ resolved
@@ -18,11 +18,8 @@
 mod m20230317_121944_remove_indexes_for_perf;
 mod m20230508_142103_add_offchain_reindex;
 mod m20230510_224316_cl_audit_table;
-<<<<<<< HEAD
 mod m20230510_183736_add_indices_to_assets;
-=======
 mod m20230726_013107_remove_not_null_constraint_from_group_value;
->>>>>>> c4ab55ad
 
 pub struct Migrator;
 
@@ -48,11 +45,8 @@
             Box::new(m20230317_121944_remove_indexes_for_perf::Migration),
             Box::new(m20230508_142103_add_offchain_reindex::Migration),
             Box::new(m20230510_224316_cl_audit_table::Migration),
-<<<<<<< HEAD
             Box::new(m20230510_183736_add_indices_to_assets::Migration),
-=======
             Box::new(m20230726_013107_remove_not_null_constraint_from_group_value::Migration),
->>>>>>> c4ab55ad
         ]
     }
 }