[package]
name = "bgtask_creator"
version = "0.7.12"
edition = { workspace = true }
repository = { workspace = true }
publish = { workspace = true }

[dependencies]
<<<<<<< HEAD
anyhow = "1.0.70"
clap = { version = "4.1.4", features = ["derive", "cargo"] }
digital_asset_types = { path = "../../digital_asset_types", features = [
  "json_types",
  "sql_types",
] }
futures = "0.3.25"
indicatif = "0.17.5"
lazy_static = "1.4.0"
log = "0.4.17"
nft_ingester = { path = "../../nft_ingester" }
prometheus = "0.13.3"
reqwest = "0.11.13"
serde = "1.0.136"
bs58 = "0.4.0"
serde_json = "1.0.81"
thiserror = "1.0.31"
sea-orm = { version = "0.10.6", features = [
  "macros",
  "runtime-tokio-rustls",
  "sqlx-postgres",
  "with-chrono",
  "mock",
] }
sea-query = { version = "0.28.1", features = ["postgres-array"] }
solana-sdk = "~1.16.16"
sqlx = { version = "0.6.2", features = [
  "macros",
  "runtime-tokio-rustls",
  "postgres",
  "uuid",
  "offline",
  "json",
] }
tokio = { version = "1.23.0", features = ["macros", "rt-multi-thread"] }
txn_forwarder = { path = "../txn_forwarder" }
das-tree-backfiller = { path = "../../tree_backfiller" }
=======
anyhow = { workspace = true }
clap = { workspace = true, features = ["derive", "cargo"] }
digital_asset_types = { workspace = true, features = ["json_types", "sql_types"] }
futures = { workspace = true }
lazy_static = { workspace = true }
log = { workspace = true }
nft_ingester = { workspace = true }
prometheus = { workspace = true }
sea-orm = { workspace = true, features = ["macros", "runtime-tokio-rustls", "sqlx-postgres", "with-chrono", "mock"] }
sea-query = { workspace = true, features = ["postgres-array"] }
solana-sdk = { workspace = true }
sqlx = { workspace = true, features = ["macros", "runtime-tokio-rustls", "postgres", "uuid", "offline", "json"] }
tokio = { workspace = true, features = ["macros", "rt-multi-thread"] }
txn_forwarder = { workspace = true }

[lints]
workspace = true
>>>>>>> 62bb23c4
<|MERGE_RESOLUTION|>--- conflicted
+++ resolved
@@ -6,45 +6,6 @@
 publish = { workspace = true }
 
 [dependencies]
-<<<<<<< HEAD
-anyhow = "1.0.70"
-clap = { version = "4.1.4", features = ["derive", "cargo"] }
-digital_asset_types = { path = "../../digital_asset_types", features = [
-  "json_types",
-  "sql_types",
-] }
-futures = "0.3.25"
-indicatif = "0.17.5"
-lazy_static = "1.4.0"
-log = "0.4.17"
-nft_ingester = { path = "../../nft_ingester" }
-prometheus = "0.13.3"
-reqwest = "0.11.13"
-serde = "1.0.136"
-bs58 = "0.4.0"
-serde_json = "1.0.81"
-thiserror = "1.0.31"
-sea-orm = { version = "0.10.6", features = [
-  "macros",
-  "runtime-tokio-rustls",
-  "sqlx-postgres",
-  "with-chrono",
-  "mock",
-] }
-sea-query = { version = "0.28.1", features = ["postgres-array"] }
-solana-sdk = "~1.16.16"
-sqlx = { version = "0.6.2", features = [
-  "macros",
-  "runtime-tokio-rustls",
-  "postgres",
-  "uuid",
-  "offline",
-  "json",
-] }
-tokio = { version = "1.23.0", features = ["macros", "rt-multi-thread"] }
-txn_forwarder = { path = "../txn_forwarder" }
-das-tree-backfiller = { path = "../../tree_backfiller" }
-=======
 anyhow = { workspace = true }
 clap = { workspace = true, features = ["derive", "cargo"] }
 digital_asset_types = { workspace = true, features = ["json_types", "sql_types"] }
@@ -61,5 +22,4 @@
 txn_forwarder = { workspace = true }
 
 [lints]
-workspace = true
->>>>>>> 62bb23c4
+workspace = true