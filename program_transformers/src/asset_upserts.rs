--- conflicted
+++ resolved
@@ -30,6 +30,7 @@
         owner: Set(columns.owner),
         frozen: Set(columns.frozen),
         delegate: Set(columns.delegate),
+        slot_updated: Set(columns.slot_updated_token_account),
         slot_updated_token_account: Set(columns.slot_updated_token_account),
         ..Default::default()
     };
@@ -116,6 +117,7 @@
 pub struct AssetMintAccountColumns {
     pub mint: Vec<u8>,
     pub supply: Decimal,
+    pub decimals: u8,
     pub slot_updated_mint_account: i64,
     pub extensions: Option<Value>,
 }
@@ -124,30 +126,25 @@
     columns: AssetMintAccountColumns,
     txn_or_conn: &T,
 ) -> Result<(), DbErr> {
-    let owner_type = if columns.supply == Decimal::from(1) {
-        OwnerType::Single
-    } else {
-        OwnerType::Token
-    };
+    let (specification_asset_class, owner_type) =
+        if columns.supply == Decimal::from(1) && columns.decimals == 0 {
+            (SpecificationAssetClass::Nft, OwnerType::Single)
+        } else {
+            (SpecificationAssetClass::FungibleToken, OwnerType::Token)
+        };
 
     let active_model = asset::ActiveModel {
         id: Set(columns.mint.clone()),
         supply: Set(columns.supply),
-<<<<<<< HEAD
-        supply_mint: Set(columns.supply_mint),
-        slot_updated_mint_account: Set(Some(columns.slot_updated_mint_account as i64)),
-        owner_type: Set(owner_type),
-=======
         supply_mint: Set(Some(columns.mint.clone())),
         slot_updated_mint_account: Set(Some(columns.slot_updated_mint_account)),
         slot_updated: Set(Some(columns.slot_updated_mint_account)),
         mint_extensions: Set(columns.extensions),
         asset_data: Set(Some(columns.mint.clone())),
         // assume every token is a fungible token when mint account is created
-        specification_asset_class: Set(Some(SpecificationAssetClass::FungibleToken)),
+        specification_asset_class: Set(Some(specification_asset_class)),
         // // assume multiple ownership as we set asset class to fungible token
-        owner_type: Set(OwnerType::Token),
->>>>>>> a464fd3e
+        owner_type: Set(owner_type),
         ..Default::default()
     };
     asset::Entity::insert(active_model)
@@ -155,14 +152,11 @@
             OnConflict::columns([asset::Column::Id])
                 .update_columns([
                     asset::Column::Supply,
+                    asset::Column::SupplyMint,
                     asset::Column::SlotUpdatedMintAccount,
-<<<<<<< HEAD
+                    asset::Column::MintExtensions,
+                    asset::Column::AssetData,
                     asset::Column::OwnerType,
-=======
-                    asset::Column::MintExtensions,
-                    asset::Column::SlotUpdated,
-                    asset::Column::AssetData,
->>>>>>> a464fd3e
                 ])
                 .action_cond_where(
                     Condition::any()
@@ -189,6 +183,37 @@
                                         .add(
                                             Expr::tbl(
                                                 Alias::new("excluded"),
+                                                asset::Column::SlotUpdatedMintAccount,
+                                            )
+                                            .ne(
+                                                Expr::tbl(
+                                                    asset::Entity,
+                                                    asset::Column::SlotUpdatedMintAccount,
+                                                ),
+                                            ),
+                                        )
+                                        .add(
+                                            Expr::tbl(
+                                                Alias::new("excluded"),
+                                                asset::Column::MintExtensions,
+                                            )
+                                            .ne(
+                                                Expr::tbl(
+                                                    asset::Entity,
+                                                    asset::Column::MintExtensions,
+                                                ),
+                                            ),
+                                        )
+                                        .add(
+                                            Expr::tbl(
+                                                Alias::new("excluded"),
+                                                asset::Column::AssetData,
+                                            )
+                                            .ne(Expr::tbl(asset::Entity, asset::Column::AssetData)),
+                                        )
+                                        .add(
+                                            Expr::tbl(
+                                                Alias::new("excluded"),
                                                 asset::Column::OwnerType,
                                             )
                                             .ne(Expr::tbl(asset::Entity, asset::Column::OwnerType)),
@@ -196,7 +221,7 @@
                                 )
                                 .add(
                                     Expr::tbl(asset::Entity, asset::Column::SlotUpdatedMintAccount)
-                                        .lte(columns.slot_updated_mint_account as i64),
+                                        .lte(columns.slot_updated_mint_account),
                                 ),
                         )
                         .add(
@@ -247,6 +272,7 @@
         royalty_target: Set(None),
         royalty_amount: Set(columns.royalty_amount),
         asset_data: Set(columns.asset_data),
+        slot_updated: Set(Some(columns.slot_updated_metadata_account as i64)),
         slot_updated_metadata_account: Set(Some(columns.slot_updated_metadata_account as i64)),
         burnt: Set(false),
         mpl_core_plugins: Set(columns.mpl_core_plugins),
