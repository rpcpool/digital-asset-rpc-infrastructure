use {
    digital_asset_types::dao::{
        asset,
        sea_orm_active_enums::{
            OwnerType, RoyaltyTargetType, SpecificationAssetClass, SpecificationVersions,
        },
    },
    sea_orm::{
        sea_query::{Alias, Condition, Expr, OnConflict},
        ConnectionTrait, DbErr, EntityTrait, Set, TransactionTrait,
    },
    serde_json::value::Value,
    sqlx::types::Decimal,
};

pub struct AssetTokenAccountColumns {
    pub mint: Vec<u8>,
    pub owner: Option<Vec<u8>>,
    pub frozen: bool,
    pub delegate: Option<Vec<u8>>,
    pub slot_updated_token_account: Option<i64>,
}

pub async fn upsert_assets_token_account_columns<T: ConnectionTrait + TransactionTrait>(
    columns: AssetTokenAccountColumns,
    txn_or_conn: &T,
) -> Result<(), DbErr> {
    let active_model = asset::ActiveModel {
        id: Set(columns.mint),
        owner: Set(columns.owner),
        frozen: Set(columns.frozen),
        delegate: Set(columns.delegate),
        slot_updated_token_account: Set(columns.slot_updated_token_account),
        ..Default::default()
    };

    asset::Entity::insert(active_model)
        .on_conflict(
            OnConflict::columns([asset::Column::Id])
                .update_columns([
                    asset::Column::Owner,
                    asset::Column::Frozen,
                    asset::Column::Delegate,
                    asset::Column::SlotUpdatedTokenAccount,
                ])
                .action_cond_where(
                    Condition::all()
                        .add(
                            Condition::any()
                                .add(
                                    Condition::all()
                                        .add(
                                            Condition::any()
                                                .add(
                                                    Expr::tbl(
                                                        Alias::new("excluded"),
                                                        asset::Column::Owner,
                                                    )
                                                    .ne(Expr::tbl(
                                                        asset::Entity,
                                                        asset::Column::Owner,
                                                    )),
                                                )
                                                .add(
                                                    Expr::tbl(
                                                        Alias::new("excluded"),
                                                        asset::Column::Frozen,
                                                    )
                                                    .ne(Expr::tbl(
                                                        asset::Entity,
                                                        asset::Column::Frozen,
                                                    )),
                                                )
                                                .add(
                                                    Expr::tbl(
                                                        Alias::new("excluded"),
                                                        asset::Column::Delegate,
                                                    )
                                                    .ne(Expr::tbl(
                                                        asset::Entity,
                                                        asset::Column::Delegate,
                                                    )),
                                                ),
                                        )
                                        .add_option(columns.slot_updated_token_account.map(
                                            |slot| {
                                                Expr::tbl(
                                                    asset::Entity,
                                                    asset::Column::SlotUpdatedTokenAccount,
                                                )
                                                .lte(slot)
                                            },
                                        )),
                                )
                                .add(
                                    Expr::tbl(
                                        asset::Entity,
                                        asset::Column::SlotUpdatedTokenAccount,
                                    )
                                    .is_null(),
                                ),
                        )
                        .add(
                            Expr::tbl(asset::Entity, asset::Column::OwnerType)
                                .eq(Expr::val(OwnerType::Single).as_enum(Alias::new("owner_type"))),
                        ),
                )
                .to_owned(),
        )
        .exec_without_returning(txn_or_conn)
        .await?;

<<<<<<< HEAD
    query.sql = format!(
    "{} WHERE (excluded.slot_updated_token_account >= asset.slot_updated_token_account OR asset.slot_updated_token_account IS NULL)",
    query.sql);
    txn_or_conn.execute(query).await?;
=======
>>>>>>> 7b7c0a8f
    Ok(())
}

pub struct AssetMintAccountColumns {
    pub mint: Vec<u8>,
    pub supply: Decimal,
    pub slot_updated_mint_account: i64,
    pub extensions: Option<Value>,
}

pub async fn upsert_assets_mint_account_columns<T: ConnectionTrait + TransactionTrait>(
    columns: AssetMintAccountColumns,
    txn_or_conn: &T,
) -> Result<(), DbErr> {
    let active_model = asset::ActiveModel {
        id: Set(columns.mint.clone()),
        supply: Set(columns.supply),
        supply_mint: Set(Some(columns.mint.clone())),
        slot_updated_mint_account: Set(Some(columns.slot_updated_mint_account)),
        slot_updated: Set(Some(columns.slot_updated_mint_account)),
        mint_extensions: Set(columns.extensions),
        asset_data: Set(Some(columns.mint.clone())),
        // assume every token is a fungible token when mint account is created
        specification_asset_class: Set(Some(SpecificationAssetClass::FungibleToken)),
        // // assume multiple ownership as we set asset class to fungible token
        owner_type: Set(OwnerType::Token),
        ..Default::default()
    };
    asset::Entity::insert(active_model)
        .on_conflict(
            OnConflict::columns([asset::Column::Id])
                .update_columns([
                    asset::Column::Supply,
                    asset::Column::SupplyMint,
                    asset::Column::SlotUpdatedMintAccount,
                    asset::Column::MintExtensions,
                    asset::Column::SlotUpdated,
                    asset::Column::AssetData,
                ])
                .action_cond_where(
                    Condition::any()
                        .add(
                            Condition::all()
                                .add(
                                    Condition::any()
                                        .add(
                                            Expr::tbl(
                                                Alias::new("excluded"),
                                                asset::Column::Supply,
                                            )
                                            .ne(Expr::tbl(asset::Entity, asset::Column::Supply)),
                                        )
                                        .add(
                                            Expr::tbl(
                                                Alias::new("excluded"),
                                                asset::Column::SupplyMint,
                                            )
                                            .ne(
                                                Expr::tbl(asset::Entity, asset::Column::SupplyMint),
                                            ),
                                        )
                                        .add(
                                            Expr::tbl(
                                                Alias::new("excluded"),
                                                asset::Column::OwnerType,
                                            )
                                            .ne(Expr::tbl(asset::Entity, asset::Column::OwnerType)),
                                        ),
                                )
                                .add(
                                    Expr::tbl(asset::Entity, asset::Column::SlotUpdatedMintAccount)
                                        .lte(columns.slot_updated_mint_account as i64),
                                ),
                        )
                        .add(
                            Expr::tbl(asset::Entity, asset::Column::SlotUpdatedMintAccount)
                                .is_null(),
                        ),
                )
                .to_owned(),
        )
        .exec_without_returning(txn_or_conn)
        .await?;

    Ok(())
}

pub struct AssetMetadataAccountColumns {
    pub mint: Vec<u8>,
    pub specification_asset_class: Option<SpecificationAssetClass>,
    pub owner_type: OwnerType,
    pub royalty_amount: i32,
    pub asset_data: Option<Vec<u8>>,
    pub slot_updated_metadata_account: u64,
    pub mpl_core_plugins: Option<Value>,
    pub mpl_core_unknown_plugins: Option<Value>,
    pub mpl_core_collection_num_minted: Option<i32>,
    pub mpl_core_collection_current_size: Option<i32>,
    pub mpl_core_plugins_json_version: Option<i32>,
    pub mpl_core_external_plugins: Option<Value>,
    pub mpl_core_unknown_external_plugins: Option<Value>,
}

pub async fn upsert_assets_metadata_account_columns<T: ConnectionTrait + TransactionTrait>(
    columns: AssetMetadataAccountColumns,
    txn_or_conn: &T,
) -> Result<(), DbErr> {
    let active_model = asset::ActiveModel {
        id: Set(columns.mint),
        specification_version: Set(Some(SpecificationVersions::V1)),
        specification_asset_class: Set(columns.specification_asset_class),
        owner_type: Set(columns.owner_type),
        tree_id: Set(None),
        nonce: Set(Some(0)),
        seq: Set(Some(0)),
        leaf: Set(None),
        data_hash: Set(None),
        creator_hash: Set(None),
        compressed: Set(false),
        compressible: Set(false),
        royalty_target_type: Set(RoyaltyTargetType::Creators),
        royalty_target: Set(None),
        royalty_amount: Set(columns.royalty_amount),
        asset_data: Set(columns.asset_data),
        slot_updated_metadata_account: Set(Some(columns.slot_updated_metadata_account as i64)),
        burnt: Set(false),
        mpl_core_plugins: Set(columns.mpl_core_plugins),
        mpl_core_unknown_plugins: Set(columns.mpl_core_unknown_plugins),
        mpl_core_collection_num_minted: Set(columns.mpl_core_collection_num_minted),
        mpl_core_collection_current_size: Set(columns.mpl_core_collection_current_size),
        mpl_core_plugins_json_version: Set(columns.mpl_core_plugins_json_version),
        mpl_core_external_plugins: Set(columns.mpl_core_external_plugins),
        mpl_core_unknown_external_plugins: Set(columns.mpl_core_unknown_external_plugins),
        ..Default::default()
    };
    asset::Entity::insert(active_model)
        .on_conflict(
            OnConflict::columns([asset::Column::Id])
                .update_columns([
                    asset::Column::SpecificationVersion,
                    asset::Column::SpecificationAssetClass,
                    asset::Column::OwnerType,
                    asset::Column::TreeId,
                    asset::Column::Nonce,
                    asset::Column::Seq,
                    asset::Column::Leaf,
                    asset::Column::DataHash,
                    asset::Column::CreatorHash,
                    asset::Column::Compressed,
                    asset::Column::Compressible,
                    asset::Column::RoyaltyTargetType,
                    asset::Column::RoyaltyTarget,
                    asset::Column::RoyaltyAmount,
                    asset::Column::AssetData,
                    asset::Column::SlotUpdatedMetadataAccount,
                    asset::Column::Burnt,
                    asset::Column::MplCorePlugins,
                    asset::Column::MplCoreUnknownPlugins,
                    asset::Column::MplCoreCollectionNumMinted,
                    asset::Column::MplCoreCollectionCurrentSize,
                    asset::Column::MplCorePluginsJsonVersion,
                    asset::Column::MplCoreExternalPlugins,
                    asset::Column::MplCoreUnknownExternalPlugins,
                ])
                .action_cond_where(
                    Condition::any()
                        .add(
                            Condition::all()
                                .add(
                                    Condition::any()
                                        .add(
                                            Expr::tbl(
                                                Alias::new("excluded"),
                                                asset::Column::SpecificationVersion,
                                            )
                                            .ne(
                                                Expr::tbl(
                                                    asset::Entity,
                                                    asset::Column::SpecificationVersion,
                                                ),
                                            ),
                                        )
                                        .add(
                                            Expr::tbl(
                                                Alias::new("excluded"),
                                                asset::Column::SpecificationAssetClass,
                                            )
                                            .ne(
                                                Expr::tbl(
                                                    asset::Entity,
                                                    asset::Column::SpecificationAssetClass,
                                                ),
                                            ),
                                        )
                                        .add(
                                            Expr::tbl(
                                                Alias::new("excluded"),
                                                asset::Column::TreeId,
                                            )
                                            .ne(Expr::tbl(asset::Entity, asset::Column::TreeId)),
                                        )
                                        .add(
                                            Expr::tbl(Alias::new("excluded"), asset::Column::Nonce)
                                                .ne(Expr::tbl(asset::Entity, asset::Column::Nonce)),
                                        )
                                        .add(
                                            Expr::tbl(Alias::new("excluded"), asset::Column::Seq)
                                                .ne(Expr::tbl(asset::Entity, asset::Column::Seq)),
                                        )
                                        .add(
                                            Expr::tbl(Alias::new("excluded"), asset::Column::Leaf)
                                                .ne(Expr::tbl(asset::Entity, asset::Column::Leaf)),
                                        )
                                        .add(
                                            Expr::tbl(
                                                Alias::new("excluded"),
                                                asset::Column::DataHash,
                                            )
                                            .ne(Expr::tbl(asset::Entity, asset::Column::DataHash)),
                                        )
                                        .add(
                                            Expr::tbl(
                                                Alias::new("excluded"),
                                                asset::Column::CreatorHash,
                                            )
                                            .ne(
                                                Expr::tbl(
                                                    asset::Entity,
                                                    asset::Column::CreatorHash,
                                                ),
                                            ),
                                        )
                                        .add(
                                            Expr::tbl(
                                                Alias::new("excluded"),
                                                asset::Column::Compressed,
                                            )
                                            .ne(
                                                Expr::tbl(asset::Entity, asset::Column::Compressed),
                                            ),
                                        )
                                        .add(
                                            Expr::tbl(
                                                Alias::new("excluded"),
                                                asset::Column::Compressible,
                                            )
                                            .ne(
                                                Expr::tbl(
                                                    asset::Entity,
                                                    asset::Column::Compressible,
                                                ),
                                            ),
                                        )
                                        .add(
                                            Expr::tbl(
                                                Alias::new("excluded"),
                                                asset::Column::RoyaltyTargetType,
                                            )
                                            .ne(
                                                Expr::tbl(
                                                    asset::Entity,
                                                    asset::Column::RoyaltyTargetType,
                                                ),
                                            ),
                                        )
                                        .add(
                                            Expr::tbl(
                                                Alias::new("excluded"),
                                                asset::Column::RoyaltyTarget,
                                            )
                                            .ne(
                                                Expr::tbl(
                                                    asset::Entity,
                                                    asset::Column::RoyaltyTarget,
                                                ),
                                            ),
                                        )
                                        .add(
                                            Expr::tbl(
                                                Alias::new("excluded"),
                                                asset::Column::RoyaltyAmount,
                                            )
                                            .ne(
                                                Expr::tbl(
                                                    asset::Entity,
                                                    asset::Column::RoyaltyAmount,
                                                ),
                                            ),
                                        )
                                        .add(
                                            Expr::tbl(
                                                Alias::new("excluded"),
                                                asset::Column::AssetData,
                                            )
                                            .ne(Expr::tbl(asset::Entity, asset::Column::AssetData)),
                                        )
                                        .add(
                                            Expr::tbl(Alias::new("excluded"), asset::Column::Burnt)
                                                .ne(Expr::tbl(asset::Entity, asset::Column::Burnt)),
                                        )
                                        .add(
                                            Expr::tbl(
                                                Alias::new("excluded"),
                                                asset::Column::MplCorePlugins,
                                            )
                                            .ne(
                                                Expr::tbl(
                                                    asset::Entity,
                                                    asset::Column::MplCorePlugins,
                                                ),
                                            ),
                                        )
                                        .add(
                                            Expr::tbl(
                                                Alias::new("excluded"),
                                                asset::Column::MplCoreUnknownPlugins,
                                            )
                                            .ne(
                                                Expr::tbl(
                                                    asset::Entity,
                                                    asset::Column::MplCoreUnknownPlugins,
                                                ),
                                            ),
                                        )
                                        .add(
                                            Expr::tbl(
                                                Alias::new("excluded"),
                                                asset::Column::MplCoreCollectionNumMinted,
                                            )
                                            .ne(
                                                Expr::tbl(
                                                    asset::Entity,
                                                    asset::Column::MplCoreCollectionNumMinted,
                                                ),
                                            ),
                                        )
                                        .add(
                                            Expr::tbl(
                                                Alias::new("excluded"),
                                                asset::Column::MplCoreCollectionCurrentSize,
                                            )
                                            .ne(
                                                Expr::tbl(
                                                    asset::Entity,
                                                    asset::Column::MplCoreCollectionCurrentSize,
                                                ),
                                            ),
                                        )
                                        .add(
                                            Expr::tbl(
                                                Alias::new("excluded"),
                                                asset::Column::MplCorePluginsJsonVersion,
                                            )
                                            .ne(
                                                Expr::tbl(
                                                    asset::Entity,
                                                    asset::Column::MplCorePluginsJsonVersion,
                                                ),
                                            ),
                                        )
                                        .add(
                                            Expr::tbl(
                                                Alias::new("excluded"),
                                                asset::Column::MplCoreExternalPlugins,
                                            )
                                            .ne(
                                                Expr::tbl(
                                                    asset::Entity,
                                                    asset::Column::MplCoreExternalPlugins,
                                                ),
                                            ),
                                        )
                                        .add(
                                            Expr::tbl(
                                                Alias::new("excluded"),
                                                asset::Column::MplCoreUnknownExternalPlugins,
                                            )
                                            .ne(
                                                Expr::tbl(
                                                    asset::Entity,
                                                    asset::Column::MplCoreUnknownExternalPlugins,
                                                ),
                                            ),
                                        ),
                                )
                                .add(
                                    Expr::tbl(
                                        asset::Entity,
                                        asset::Column::SlotUpdatedMetadataAccount,
                                    )
                                    .lte(columns.slot_updated_metadata_account as i64),
                                ),
                        )
                        .add(
                            Expr::tbl(asset::Entity, asset::Column::SlotUpdatedMetadataAccount)
                                .is_null(),
                        ),
                )
                .to_owned(),
        )
        .exec_without_returning(txn_or_conn)
        .await?;
    Ok(())
}<|MERGE_RESOLUTION|>--- conflicted
+++ resolved
@@ -110,13 +110,6 @@
         .exec_without_returning(txn_or_conn)
         .await?;
 
-<<<<<<< HEAD
-    query.sql = format!(
-    "{} WHERE (excluded.slot_updated_token_account >= asset.slot_updated_token_account OR asset.slot_updated_token_account IS NULL)",
-    query.sql);
-    txn_or_conn.execute(query).await?;
-=======
->>>>>>> 7b7c0a8f
     Ok(())
 }
 
@@ -188,7 +181,7 @@
                                 )
                                 .add(
                                     Expr::tbl(asset::Entity, asset::Column::SlotUpdatedMintAccount)
-                                        .lte(columns.slot_updated_mint_account as i64),
+                                        .lte(columns.slot_updated_mint_account),
                                 ),
                         )
                         .add(
