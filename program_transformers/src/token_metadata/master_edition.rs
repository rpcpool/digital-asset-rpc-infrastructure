use {
    crate::error::{ProgramTransformerError, ProgramTransformerResult},
    blockbuster::token_metadata::{
        accounts::{DeprecatedMasterEditionV1, Edition, MasterEdition},
        types::Key,
    },
    digital_asset_types::dao::{
        asset_v1_account_attachments, sea_orm_active_enums::V1AccountAttachments,
    },
    sea_orm::{
        entity::{ActiveValue, EntityTrait},
        sea_query::{query::OnConflict, Alias, Condition, Expr},
        DatabaseTransaction,
    },
    solana_sdk::pubkey::Pubkey,
};

pub async fn save_v2_master_edition(
    id: Pubkey,
    slot: u64,
    me_data: &MasterEdition,
    txn: &DatabaseTransaction,
) -> ProgramTransformerResult<()> {
    save_master_edition(
        V1AccountAttachments::MasterEditionV2,
        id,
        slot,
        me_data,
        txn,
    )
    .await
}

pub async fn save_v1_master_edition(
    id: Pubkey,
    slot: u64,
    me_data: &DeprecatedMasterEditionV1,
    txn: &DatabaseTransaction,
) -> ProgramTransformerResult<()> {
    // This discards the deprecated `MasterEditionV1` fields
    // but sets the `Key`` as `MasterEditionV1`.
    let bridge = MasterEdition {
        supply: me_data.supply,
        max_supply: me_data.max_supply,
        key: Key::MasterEditionV1,
    };
    save_master_edition(
        V1AccountAttachments::MasterEditionV1,
        id,
        slot,
        &bridge,
        txn,
    )
    .await
}

pub async fn save_master_edition(
    version: V1AccountAttachments,
    id: Pubkey,
    slot: u64,
    me_data: &MasterEdition,
    txn: &DatabaseTransaction,
) -> ProgramTransformerResult<()> {
    let id_bytes = id.to_bytes().to_vec();
    let ser = serde_json::to_value(me_data)
        .map_err(|e| ProgramTransformerError::SerializatonError(e.to_string()))?;

    let model = asset_v1_account_attachments::ActiveModel {
        id: ActiveValue::Set(id_bytes),
        attachment_type: ActiveValue::Set(version),
        data: ActiveValue::Set(Some(ser)),
        slot_updated: ActiveValue::Set(slot as i64),
        ..Default::default()
    };

<<<<<<< HEAD
    let mut query = asset_v1_account_attachments::Entity::insert(model)
=======
    asset_v1_account_attachments::Entity::insert(model)
>>>>>>> 7b7c0a8f
        .on_conflict(
            OnConflict::columns([asset_v1_account_attachments::Column::Id])
                .update_columns([
                    asset_v1_account_attachments::Column::AttachmentType,
                    asset_v1_account_attachments::Column::Data,
                    asset_v1_account_attachments::Column::SlotUpdated,
                ])
                .action_cond_where(
                    Condition::all()
                        .add(
                            Condition::any()
                                .add(
                                    Expr::tbl(
                                        Alias::new("excluded"),
                                        asset_v1_account_attachments::Column::AttachmentType,
                                    )
                                    .ne(Expr::tbl(
                                        asset_v1_account_attachments::Entity,
                                        asset_v1_account_attachments::Column::AttachmentType,
                                    )),
                                )
                                .add(
                                    Expr::tbl(
                                        Alias::new("excluded"),
                                        asset_v1_account_attachments::Column::Data,
                                    )
                                    .ne(Expr::tbl(
                                        asset_v1_account_attachments::Entity,
                                        asset_v1_account_attachments::Column::Data,
                                    )),
                                ),
                        )
                        .add(
                            Expr::tbl(
                                asset_v1_account_attachments::Entity,
                                asset_v1_account_attachments::Column::SlotUpdated,
                            )
                            .lte(slot as i64),
                        ),
                )
                .to_owned(),
        )
<<<<<<< HEAD
        .build(DbBackend::Postgres);

    query.sql = format!(
        "{} WHERE excluded.slot_updated >= asset_v1_account_attachments.slot_updated",
        query.sql
    );

    txn.execute(query).await?;
    Ok(())
}

pub async fn save_edition(
    id: Pubkey,
    slot: u64,
    e_data: &Edition,
    txn: &DatabaseTransaction,
) -> ProgramTransformerResult<()> {
    let id_bytes = id.to_bytes().to_vec();

    let ser = serde_json::to_value(e_data)
        .map_err(|e| ProgramTransformerError::SerializatonError(e.to_string()))?;

    let model = asset_v1_account_attachments::ActiveModel {
        id: ActiveValue::Set(id_bytes),
        attachment_type: ActiveValue::Set(V1AccountAttachments::Edition),
        data: ActiveValue::Set(Some(ser)),
        slot_updated: ActiveValue::Set(slot as i64),
        ..Default::default()
    };

    let mut query = asset_v1_account_attachments::Entity::insert(model)
        .on_conflict(
            OnConflict::columns([asset_v1_account_attachments::Column::Id])
                .update_columns([
                    asset_v1_account_attachments::Column::AttachmentType,
                    asset_v1_account_attachments::Column::Data,
                    asset_v1_account_attachments::Column::SlotUpdated,
                ])
                .to_owned(),
        )
        .build(DbBackend::Postgres);

    query.sql = format!(
        "{} WHERE excluded.slot_updated >= asset_v1_account_attachments.slot_updated",
        query.sql
    );

    txn.execute(query).await?;
=======
        .exec_without_returning(txn)
        .await?;

>>>>>>> 7b7c0a8f
    Ok(())
}<|MERGE_RESOLUTION|>--- conflicted
+++ resolved
@@ -73,11 +73,7 @@
         ..Default::default()
     };
 
-<<<<<<< HEAD
-    let mut query = asset_v1_account_attachments::Entity::insert(model)
-=======
     asset_v1_account_attachments::Entity::insert(model)
->>>>>>> 7b7c0a8f
         .on_conflict(
             OnConflict::columns([asset_v1_account_attachments::Column::Id])
                 .update_columns([
@@ -120,15 +116,9 @@
                 )
                 .to_owned(),
         )
-<<<<<<< HEAD
-        .build(DbBackend::Postgres);
+        .exec_without_returning(txn)
+        .await?;
 
-    query.sql = format!(
-        "{} WHERE excluded.slot_updated >= asset_v1_account_attachments.slot_updated",
-        query.sql
-    );
-
-    txn.execute(query).await?;
     Ok(())
 }
 
@@ -150,8 +140,7 @@
         slot_updated: ActiveValue::Set(slot as i64),
         ..Default::default()
     };
-
-    let mut query = asset_v1_account_attachments::Entity::insert(model)
+    asset_v1_account_attachments::Entity::insert(model)
         .on_conflict(
             OnConflict::columns([asset_v1_account_attachments::Column::Id])
                 .update_columns([
@@ -159,20 +148,42 @@
                     asset_v1_account_attachments::Column::Data,
                     asset_v1_account_attachments::Column::SlotUpdated,
                 ])
+                .action_cond_where(
+                    Condition::all()
+                        .add(
+                            Condition::any()
+                                .add(
+                                    Expr::tbl(
+                                        Alias::new("excluded"),
+                                        asset_v1_account_attachments::Column::AttachmentType,
+                                    )
+                                    .ne(Expr::tbl(
+                                        asset_v1_account_attachments::Entity,
+                                        asset_v1_account_attachments::Column::AttachmentType,
+                                    )),
+                                )
+                                .add(
+                                    Expr::tbl(
+                                        Alias::new("excluded"),
+                                        asset_v1_account_attachments::Column::Data,
+                                    )
+                                    .ne(Expr::tbl(
+                                        asset_v1_account_attachments::Entity,
+                                        asset_v1_account_attachments::Column::Data,
+                                    )),
+                                ),
+                        )
+                        .add(
+                            Expr::tbl(
+                                asset_v1_account_attachments::Entity,
+                                asset_v1_account_attachments::Column::SlotUpdated,
+                            )
+                            .lte(slot as i64),
+                        ),
+                )
                 .to_owned(),
         )
-        .build(DbBackend::Postgres);
-
-    query.sql = format!(
-        "{} WHERE excluded.slot_updated >= asset_v1_account_attachments.slot_updated",
-        query.sql
-    );
-
-    txn.execute(query).await?;
-=======
         .exec_without_returning(txn)
         .await?;
-
->>>>>>> 7b7c0a8f
     Ok(())
 }