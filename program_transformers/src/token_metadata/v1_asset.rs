--- conflicted
+++ resolved
@@ -170,20 +170,7 @@
     asset_data::Entity::insert(asset_data_model)
         .on_conflict(
             OnConflict::columns([asset_data::Column::Id])
-<<<<<<< HEAD
                 .update_columns(columns_to_update)
-=======
-                .update_columns([
-                    asset_data::Column::ChainDataMutability,
-                    asset_data::Column::ChainData,
-                    asset_data::Column::MetadataUrl,
-                    asset_data::Column::MetadataMutability,
-                    asset_data::Column::SlotUpdated,
-                    asset_data::Column::Reindex,
-                    asset_data::Column::RawName,
-                    asset_data::Column::RawSymbol,
-                    asset_data::Column::BaseInfoSeq,
-                ])
                 .action_cond_where(
                     Condition::all()
                         .add(
@@ -268,7 +255,6 @@
                                 .lte(slot_i),
                         ),
                 )
->>>>>>> c004ce44
                 .to_owned(),
         )
         .exec_without_returning(&txn)
