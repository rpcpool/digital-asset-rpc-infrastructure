use {
    super::IsNonFungibe,
    crate::{
        asset_upserts::{
            upsert_assets_metadata_account_columns, upsert_assets_mint_account_columns,
            upsert_assets_token_account_columns, AssetMetadataAccountColumns,
            AssetMintAccountColumns, AssetTokenAccountColumns,
        },
        error::{ProgramTransformerError, ProgramTransformerResult},
        find_model_with_retry, DownloadMetadataInfo,
    },
    blockbuster::token_metadata::{
        accounts::{MasterEdition, Metadata},
        types::TokenStandard,
    },
    digital_asset_types::{
        dao::{
            asset, asset_authority, asset_creators, asset_data, asset_grouping,
            asset_v1_account_attachments,
            sea_orm_active_enums::{
                ChainMutability, Mutability, OwnerType, SpecificationAssetClass,
                SpecificationVersions, V1AccountAttachments,
            },
            token_accounts,
            tokens::{self},
        },
        json::ChainDataV1,
    },
    sea_orm::{
        entity::{ActiveValue, ColumnTrait, EntityTrait},
        query::{JsonValue, Order, QueryFilter, QueryOrder, QueryTrait},
        sea_query::query::OnConflict,
        ConnectionTrait, DbBackend, DbErr, TransactionTrait,
    },
    solana_sdk::pubkey,
    solana_sdk::pubkey::Pubkey,
    sqlx::types::Decimal,
    tracing::warn,
};

pub async fn burn_v1_asset<T: ConnectionTrait + TransactionTrait>(
    conn: &T,
    id: pubkey::Pubkey,
    slot: u64,
) -> ProgramTransformerResult<()> {
    let slot_i = slot as i64;
    let model = asset::ActiveModel {
        id: ActiveValue::Set(id.to_bytes().to_vec()),
        slot_updated: ActiveValue::Set(Some(slot_i)),
        burnt: ActiveValue::Set(true),
        ..Default::default()
    };
    let mut query = asset::Entity::insert(model)
        .on_conflict(
            OnConflict::columns([asset::Column::Id])
                .update_columns([asset::Column::SlotUpdated, asset::Column::Burnt])
                .to_owned(),
        )
        .build(DbBackend::Postgres);
    query.sql = format!(
        "{} WHERE excluded.slot_updated > asset.slot_updated",
        query.sql
    );
    conn.execute(query).await?;
    Ok(())
}

const RETRY_INTERVALS: &[u64] = &[0, 5, 10];
static WSOL_PUBKEY: pubkey::Pubkey = pubkey!("So11111111111111111111111111111111111111112");

pub async fn index_and_fetch_mint_data<T: ConnectionTrait + TransactionTrait>(
    conn: &T,
    mint_pubkey_vec: Vec<u8>,
) -> ProgramTransformerResult<Option<tokens::Model>> {
    // Gets the token and token account for the mint to populate the asset.
    // This is required when the token and token account are indexed, but not the metadata account.
    // If the metadata account is indexed, then the token and ta ingester will update the asset with the correct data.
    let token: Option<tokens::Model> = find_model_with_retry(
        conn,
        "token",
        &tokens::Entity::find_by_id(mint_pubkey_vec.clone()),
        RETRY_INTERVALS,
    )
    .await?;

    if let Some(token) = token {
        upsert_assets_mint_account_columns(
            AssetMintAccountColumns {
                mint: mint_pubkey_vec.clone(),
                supply: token.supply,
                slot_updated_mint_account: token.slot_updated,
                extensions: token.extensions.clone(),
            },
            conn,
        )
        .await
        .map_err(|db_err| ProgramTransformerError::AssetIndexError(db_err.to_string()))?;
        Ok(Some(token))
    } else {
        // warn!(
        //     target: "Mint not found",
        //     "Mint not found in 'tokens' table for mint {}",
        //     bs58::encode(&mint_pubkey_vec).into_string()
        // );
        Ok(None)
    }
}

async fn index_token_account_data<T: ConnectionTrait + TransactionTrait>(
    conn: &T,
    mint_pubkey_vec: Vec<u8>,
) -> ProgramTransformerResult<()> {
    let token_account: Option<token_accounts::Model> = find_model_with_retry(
        conn,
        "token_accounts",
        &token_accounts::Entity::find()
            .filter(token_accounts::Column::Mint.eq(mint_pubkey_vec.clone()))
            .filter(token_accounts::Column::Amount.gt(0))
            .order_by(token_accounts::Column::SlotUpdated, Order::Desc),
        RETRY_INTERVALS,
    )
    .await
    .map_err(|e: DbErr| ProgramTransformerError::DatabaseError(e.to_string()))?;

    if let Some(token_account) = token_account {
        upsert_assets_token_account_columns(
            AssetTokenAccountColumns {
                mint: mint_pubkey_vec.clone(),
                owner: Some(token_account.owner),
                delegate: token_account.delegate,
                frozen: token_account.frozen,
                slot_updated_token_account: Some(token_account.slot_updated),
            },
            conn,
        )
        .await
        .map_err(|db_err| ProgramTransformerError::AssetIndexError(db_err.to_string()))?;
    } else {
<<<<<<< HEAD
        // warn!(
        //     target: "Account not found",
        //     "Token acc not found in 'owners' table for mint {}",
        //     bs58::encode(&mint_pubkey_vec).into_string()
        // );
=======
        warn!(
            target: "Account not found",
            "Token acc not found in 'token-accounts' table for mint {}",
            bs58::encode(&mint_pubkey_vec).into_string()
        );
>>>>>>> 4eac91c7
    }

    Ok(())
}

pub async fn save_v1_asset<T: ConnectionTrait + TransactionTrait>(
    conn: &T,
    metadata: &Metadata,
    slot: u64,
) -> ProgramTransformerResult<Option<DownloadMetadataInfo>> {
    let metadata = metadata.clone();
    let mint_pubkey = metadata.mint;
    let mint_pubkey_array = mint_pubkey.to_bytes();
    let mint_pubkey_vec = mint_pubkey_array.to_vec();

    let (edition_attachment_address, _) = MasterEdition::find_pda(&mint_pubkey);

    let authority = metadata.update_authority.to_bytes().to_vec();
    let slot_i = slot as i64;
    let uri = metadata.uri.trim().replace('\0', "");
    let _spec = SpecificationVersions::V1;
    let mut class = match metadata.token_standard {
        Some(TokenStandard::NonFungible) => SpecificationAssetClass::Nft,
        Some(TokenStandard::FungibleAsset) => SpecificationAssetClass::FungibleAsset,
        Some(TokenStandard::Fungible) => SpecificationAssetClass::FungibleToken,
        Some(TokenStandard::NonFungibleEdition) => SpecificationAssetClass::Nft,
        Some(TokenStandard::ProgrammableNonFungible) => SpecificationAssetClass::ProgrammableNft,
        Some(TokenStandard::ProgrammableNonFungibleEdition) => {
            SpecificationAssetClass::ProgrammableNft
        }
        _ => SpecificationAssetClass::Unknown,
    };
    let mut ownership_type = match class {
        SpecificationAssetClass::FungibleAsset => OwnerType::Token,
        SpecificationAssetClass::FungibleToken => OwnerType::Token,
        SpecificationAssetClass::Unknown => OwnerType::Unknown,
        _ => OwnerType::Single,
    };

    // Wrapped Solana is a special token that has supply 0 (infinite).
    // It's a fungible token with a metadata account, but without any token standard, meaning the code above will misabel it as an NFT.
    if mint_pubkey == WSOL_PUBKEY {
        ownership_type = OwnerType::Token;
        class = SpecificationAssetClass::FungibleToken;
    }

    let token: Option<tokens::Model> =
        index_and_fetch_mint_data(conn, mint_pubkey_vec.clone()).await?;

    // get supply of token, default to 1 since most cases will be NFTs. Token mint ingester will properly set supply if token_result is None
    let supply = token.map(|t| t.supply).unwrap_or_else(|| Decimal::from(1));
    // Map unknown ownership types based on the supply.
    if ownership_type == OwnerType::Unknown {
        ownership_type = match supply {
            s if s == Decimal::from(1) => OwnerType::Single,
            s if s > Decimal::from(1) => OwnerType::Token,
            _ => OwnerType::Unknown,
        };
    };

    //Map specification asset class based on the supply.
    if class == SpecificationAssetClass::Unknown {
        class = match supply {
            s if s > Decimal::from(1) => SpecificationAssetClass::FungibleToken,
            _ => SpecificationAssetClass::Unknown,
        };
    };

    if (ownership_type == OwnerType::Single) | (ownership_type == OwnerType::Unknown) {
        index_token_account_data(conn, mint_pubkey_vec.clone()).await?;
    }

    let name = metadata.name.clone().into_bytes();
    let symbol = metadata.symbol.clone().into_bytes();
    let mut chain_data = ChainDataV1 {
        name: metadata.name.clone(),
        symbol: metadata.symbol.clone(),
        edition_nonce: metadata.edition_nonce,
        primary_sale_happened: metadata.primary_sale_happened,
        token_standard: metadata.token_standard,
        uses: metadata.uses,
    };
    chain_data.sanitize();
    let chain_data_json = serde_json::to_value(chain_data)
        .map_err(|e| ProgramTransformerError::DeserializationError(e.to_string()))?;
    let chain_mutability = match metadata.is_mutable {
        true => ChainMutability::Mutable,
        false => ChainMutability::Immutable,
    };
    let asset_data_model = asset_data::ActiveModel {
        chain_data_mutability: ActiveValue::Set(chain_mutability),
        chain_data: ActiveValue::Set(chain_data_json),
        metadata_url: ActiveValue::Set(uri.clone()),
        metadata: ActiveValue::Set(JsonValue::String("processing".to_string())),
        metadata_mutability: ActiveValue::Set(Mutability::Mutable),
        slot_updated: ActiveValue::Set(slot_i),
        reindex: ActiveValue::Set(Some(true)),
        id: ActiveValue::Set(mint_pubkey_vec.clone()),
        raw_name: ActiveValue::Set(Some(name.to_vec())),
        raw_symbol: ActiveValue::Set(Some(symbol.to_vec())),
        base_info_seq: ActiveValue::Set(Some(0)),
    };
    let txn = conn.begin().await?;
    let mut query = asset_data::Entity::insert(asset_data_model)
        .on_conflict(
            OnConflict::columns([asset_data::Column::Id])
                .update_columns([
                    asset_data::Column::ChainDataMutability,
                    asset_data::Column::ChainData,
                    asset_data::Column::MetadataUrl,
                    asset_data::Column::MetadataMutability,
                    asset_data::Column::SlotUpdated,
                    asset_data::Column::Reindex,
                    asset_data::Column::RawName,
                    asset_data::Column::RawSymbol,
                    asset_data::Column::BaseInfoSeq,
                ])
                .to_owned(),
        )
        .build(DbBackend::Postgres);
    query.sql = format!(
        "{} WHERE excluded.slot_updated > asset_data.slot_updated",
        query.sql
    );
    txn.execute(query)
        .await
        .map_err(|db_err| ProgramTransformerError::AssetIndexError(db_err.to_string()))?;

    upsert_assets_metadata_account_columns(
        AssetMetadataAccountColumns {
            mint: mint_pubkey_vec.clone(),
            owner_type: ownership_type,
            specification_asset_class: Some(class),
            royalty_amount: metadata.seller_fee_basis_points as i32,
            asset_data: Some(mint_pubkey_vec.clone()),
            slot_updated_metadata_account: slot_i as u64,
            mpl_core_plugins: None,
            mpl_core_unknown_plugins: None,
            mpl_core_collection_num_minted: None,
            mpl_core_collection_current_size: None,
            mpl_core_plugins_json_version: None,
            mpl_core_external_plugins: None,
            mpl_core_unknown_external_plugins: None,
        },
        &txn,
    )
    .await?;

    let attachment = asset_v1_account_attachments::ActiveModel {
        id: ActiveValue::Set(edition_attachment_address.to_bytes().to_vec()),
        slot_updated: ActiveValue::Set(slot_i),
        attachment_type: ActiveValue::Set(V1AccountAttachments::MasterEditionV2),
        ..Default::default()
    };
    let query = asset_v1_account_attachments::Entity::insert(attachment)
        .on_conflict(
            OnConflict::columns([asset_v1_account_attachments::Column::Id])
                .do_nothing()
                .to_owned(),
        )
        .build(DbBackend::Postgres);
    txn.execute(query)
        .await
        .map_err(|db_err| ProgramTransformerError::AssetIndexError(db_err.to_string()))?;

    let model = asset_authority::ActiveModel {
        asset_id: ActiveValue::Set(mint_pubkey_vec.clone()),
        authority: ActiveValue::Set(authority),
        seq: ActiveValue::Set(0),
        slot_updated: ActiveValue::Set(slot_i),
        ..Default::default()
    };
    let mut query = asset_authority::Entity::insert(model)
        .on_conflict(
            OnConflict::columns([asset_authority::Column::AssetId])
                .update_columns([
                    asset_authority::Column::Authority,
                    asset_authority::Column::Seq,
                    asset_authority::Column::SlotUpdated,
                ])
                .to_owned(),
        )
        .build(DbBackend::Postgres);
    query.sql = format!(
        "{} WHERE excluded.slot_updated > asset_authority.slot_updated",
        query.sql
    );
    txn.execute(query)
        .await
        .map_err(|db_err| ProgramTransformerError::AssetIndexError(db_err.to_string()))?;

    if let Some(c) = &metadata.collection {
        let model = asset_grouping::ActiveModel {
            asset_id: ActiveValue::Set(mint_pubkey_vec.clone()),
            group_key: ActiveValue::Set("collection".to_string()),
            group_value: ActiveValue::Set(Some(c.key.to_string())),
            verified: ActiveValue::Set(c.verified),
            group_info_seq: ActiveValue::Set(Some(0)),
            slot_updated: ActiveValue::Set(Some(slot_i)),
            ..Default::default()
        };
        let mut query = asset_grouping::Entity::insert(model)
            .on_conflict(
                OnConflict::columns([
                    asset_grouping::Column::AssetId,
                    asset_grouping::Column::GroupKey,
                ])
                .update_columns([
                    asset_grouping::Column::GroupValue,
                    asset_grouping::Column::Verified,
                    asset_grouping::Column::SlotUpdated,
                    asset_grouping::Column::GroupInfoSeq,
                ])
                .to_owned(),
            )
            .build(DbBackend::Postgres);
        query.sql = format!(
            "{} WHERE excluded.slot_updated > asset_grouping.slot_updated",
            query.sql
        );
        txn.execute(query)
            .await
            .map_err(|db_err| ProgramTransformerError::AssetIndexError(db_err.to_string()))?;
    }

    let creators = metadata
        .creators
        .unwrap_or_default()
        .iter()
        .enumerate()
        .map(|(i, creator)| asset_creators::ActiveModel {
            asset_id: ActiveValue::Set(mint_pubkey_vec.clone()),
            position: ActiveValue::Set(i as i16),
            creator: ActiveValue::Set(creator.address.to_bytes().to_vec()),
            share: ActiveValue::Set(creator.share as i32),
            verified: ActiveValue::Set(creator.verified),
            slot_updated: ActiveValue::Set(Some(slot_i)),
            seq: ActiveValue::Set(Some(0)),
            ..Default::default()
        })
        .collect::<Vec<_>>();

    if !creators.is_empty() {
        let mut query = asset_creators::Entity::insert_many(creators)
            .on_conflict(
                OnConflict::columns([
                    asset_creators::Column::AssetId,
                    asset_creators::Column::Position,
                ])
                .update_columns([
                    asset_creators::Column::Creator,
                    asset_creators::Column::Share,
                    asset_creators::Column::Verified,
                    asset_creators::Column::Seq,
                    asset_creators::Column::SlotUpdated,
                ])
                .to_owned(),
            )
            .build(DbBackend::Postgres);
        query.sql = format!(
                "{} WHERE excluded.slot_updated >= asset_creators.slot_updated OR asset_creators.slot_updated is NULL",
                query.sql
            );
        txn.execute(query)
            .await
            .map_err(|db_err| ProgramTransformerError::AssetIndexError(db_err.to_string()))?;
    }
    txn.commit().await?;

    // If the asset is a non-fungible token, then we need to insert to the asset_v1_account_attachments table
    if let Some(true) = metadata.token_standard.map(|t| t.is_non_fungible()) {
        upsert_asset_v1_account_attachments(conn, &mint_pubkey, slot).await?;
    }

    if uri.is_empty() {
        warn!(
            "URI is empty for mint {}. Skipping background task.",
            bs58::encode(mint_pubkey_vec).into_string()
        );
        return Ok(None);
    }

<<<<<<< HEAD
    Ok(Some(DownloadMetadataInfo::new(
        mint_pubkey_vec,
        uri,
        slot_i,
    )))
=======
    Ok(Some(DownloadMetadataInfo::new(mint_pubkey_vec, uri)))
}

async fn upsert_asset_v1_account_attachments<T: ConnectionTrait + TransactionTrait>(
    conn: &T,
    mint_pubkey: &Pubkey,
    slot: u64,
) -> ProgramTransformerResult<()> {
    let edition_pubkey = MasterEdition::find_pda(mint_pubkey).0;
    let mint_pubkey_vec = mint_pubkey.to_bytes().to_vec();
    let attachment = asset_v1_account_attachments::ActiveModel {
        id: ActiveValue::Set(edition_pubkey.to_bytes().to_vec()),
        asset_id: ActiveValue::Set(Some(mint_pubkey_vec.clone())),
        slot_updated: ActiveValue::Set(slot as i64),
        // by default, the attachment type is MasterEditionV2
        attachment_type: ActiveValue::Set(V1AccountAttachments::MasterEditionV2),
        ..Default::default()
    };
    let query = asset_v1_account_attachments::Entity::insert(attachment)
        .on_conflict(
            OnConflict::columns([asset_v1_account_attachments::Column::Id])
                .update_columns([asset_v1_account_attachments::Column::AssetId])
                .to_owned(),
        )
        .build(DbBackend::Postgres);

    conn.execute(query).await?;

    Ok(())
>>>>>>> 4eac91c7
}<|MERGE_RESOLUTION|>--- conflicted
+++ resolved
@@ -136,19 +136,11 @@
         .await
         .map_err(|db_err| ProgramTransformerError::AssetIndexError(db_err.to_string()))?;
     } else {
-<<<<<<< HEAD
-        // warn!(
-        //     target: "Account not found",
-        //     "Token acc not found in 'owners' table for mint {}",
-        //     bs58::encode(&mint_pubkey_vec).into_string()
-        // );
-=======
         warn!(
             target: "Account not found",
             "Token acc not found in 'token-accounts' table for mint {}",
             bs58::encode(&mint_pubkey_vec).into_string()
         );
->>>>>>> 4eac91c7
     }
 
     Ok(())
@@ -431,13 +423,6 @@
         return Ok(None);
     }
 
-<<<<<<< HEAD
-    Ok(Some(DownloadMetadataInfo::new(
-        mint_pubkey_vec,
-        uri,
-        slot_i,
-    )))
-=======
     Ok(Some(DownloadMetadataInfo::new(mint_pubkey_vec, uri)))
 }
 
@@ -467,5 +452,4 @@
     conn.execute(query).await?;
 
     Ok(())
->>>>>>> 4eac91c7
 }