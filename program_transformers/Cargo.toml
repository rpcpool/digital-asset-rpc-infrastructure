--- conflicted
+++ resolved
@@ -10,10 +10,7 @@
 bs58 = { workspace = true }
 cadence = { workspace = true }
 cadence-macros = { workspace = true }
-<<<<<<< HEAD
-=======
 das-core = { workspace = true }
->>>>>>> 138bf2ed
 digital_asset_types = { workspace = true, features = [
   "json_types",
   "sql_types",
