[workspace]
members = [
  "backfill",
  "blockbuster",
  "core",
  "das_api",
  "digital_asset_types",
  "integration_tests",
  "metaplex-rpc-proxy",
  "migration",
  "nft_ingester",
  "ops",
  "grpc-ingest",
  "program_transformers",
  "tools/acc_forwarder",
  "tools/bgtask_creator",
  "tools/fetch_trees",
  "tools/load_generation",
  "tools/tree-status",
  "tools/txn_forwarder",
]
resolver = "2"

[workspace.package]
edition = "2021"
publish = false
repository = "https://github.com/metaplex-foundation/digital-asset-rpc-infrastructure"
version = "0.7.2"

[workspace.dependencies]

anchor-client = "0.29.0"
anchor-lang = "0.29.0"
anyhow = "1.0.75"
async-std = "1.0.0"
async-stream = "0.3.5"
async-trait = "0.1.60"
atty = "0.2.14"
backon = "0.4.1"
blockbuster = { path = "blockbuster" }
borsh = "~0.10.3"
borsh-derive = "~0.10.3"
bs58 = "0.4.0"
bytemuck = { version = "1.14.0", features = ["derive"] }
cadence = "0.29.0"
cadence-macros = "0.29.0"
cargo-lock = "9.0.0"
chrono = "0.4.19"
clap = "4.2.2"
das-core = { path = "core" }
<<<<<<< HEAD
das_api = { path = "das_api" }
=======
das-backfill = { path = "backfill" }
das_api = { path = "das_api" }
derive_more = { version = "0.99.17" }
>>>>>>> 138bf2ed
digital_asset_types = { path = "digital_asset_types" }
enum-iterator = "1.2.0"
enum-iterator-derive = "1.1.0"
env_logger = "0.10.0"
fake = "2.5.0"
figment = "0.10.8"
flatbuffers = "23.1.21"
function_name = "0.3.0"
futures = "0.3.28"
git-version = "0.3.5"
heck = "0.5.0"
hex = "0.4.3"
hyper = "0.14.23"
indexmap = "1.9.3"
indicatif = "0.17.5"
insta = "1.34.0"
itertools = "0.10.1"
json5 = "0.4.1"
jsonpath_lib = "0.3.0"
jsonrpsee = "0.16.2"
jsonrpsee-core = "0.16.2"
lazy_static = "1.4.0"
log = "0.4.17"
lru = "0.12.3"
metrics = "0.20.1"
migration = { path = "migration" }
mime_guess = "2.0.4"
mpl-bubblegum = "1.2.0"
mpl-core = { version = "0.7.1", features = ["serde"] }
mpl-token-metadata = "4.1.1"
nft_ingester = { path = "nft_ingester" }
num-derive = "0.3.3"
num-traits = "0.2.15"
once_cell = "1.19.0"
open-rpc-derive = "0.0.4"
open-rpc-schema = "0.0.4"
opentelemetry = "0.21.0"
opentelemetry-jaeger = "0.20.0"
opentelemetry_sdk = "0.21.1"
plerkle_messenger = "1.6.0"
plerkle_serialization = "1.8.0"
program_transformers = { path = "program_transformers" }
prometheus = "0.13.3"
proxy-wasm = "0.2.0"
rand = "0.8.5"
redis = "0.25.3"
regex = "1.6.0"
reqwest = "0.11.13"
rust-crypto = "0.2.36"
schemars = "0.8.6"
schemars_derive = "0.8.6"
sea-orm = "0.10.6"
sea-orm-migration = "0.10.6"
sea-query = "0.28.1"
serde = "1.0.137"
serde_json = "1.0.81"
serde_yaml = "0.9.34"
serial_test = "2.0.0"
solana-account-decoder = "~1.17"
solana-client = "~1.17"
solana-geyser-plugin-interface = "~1.17"
solana-program = "~1.17"
solana-sdk = "~1.17"
solana-transaction-status = "~1.17"
solana-zk-token-sdk = "1.17.16"
spl-account-compression = "0.3.0"
spl-associated-token-account = ">= 1.1.3, < 3.0"
spl-concurrent-merkle-tree = "0.2.0"
spl-noop = "0.2.0"
spl-pod = { version = "0.1.0", features = ["serde-traits"] }
spl-token = ">= 3.5.0, < 5.0"
spl-token-2022 = { version = "1.0", features = ["no-entrypoint"] }
spl-token-group-interface = "0.1.0"
spl-token-metadata-interface = "0.2.0"
sqlx = "0.6.2"
stretto = "0.8.4"
thiserror = "1.0.31"
tokio = "1.30.0"
tokio-stream = "0.1.14"
tower = "0.4.13"
tower-http = "0.3.5"
tracing = "0.1.35"
tracing-opentelemetry = "0.22.0"
tracing-subscriber = "0.3.16"
txn_forwarder = { path = "tools/txn_forwarder" }
url = "2.3.1"
vergen = "8.2.1"
wasi = "0.7.0"
wasm-bindgen = "0.2.83"
yellowstone-grpc-client = { git = "https://github.com/rpcpool/yellowstone-grpc.git", tag = "v1.14.1+solana.1.17.28" }                          # tag is geyser plugin
yellowstone-grpc-proto = { git = "https://github.com/rpcpool/yellowstone-grpc.git", tag = "v1.14.1+solana.1.17.28" }                           # tag is geyser plugin
yellowstone-grpc-tools = { git = "https://github.com/rpcpool/yellowstone-grpc.git", tag = "v1.14.1+solana.1.17.28", default-features = false } # tag is geyser plugin

[workspace.lints.clippy]
clone_on_ref_ptr = "deny"
missing_const_for_fn = "deny"
trivially_copy_pass_by_ref = "deny"

[profile.release]
codegen-units = 1
lto = true<|MERGE_RESOLUTION|>--- conflicted
+++ resolved
@@ -48,13 +48,9 @@
 chrono = "0.4.19"
 clap = "4.2.2"
 das-core = { path = "core" }
-<<<<<<< HEAD
-das_api = { path = "das_api" }
-=======
 das-backfill = { path = "backfill" }
 das_api = { path = "das_api" }
 derive_more = { version = "0.99.17" }
->>>>>>> 138bf2ed
 digital_asset_types = { path = "digital_asset_types" }
 enum-iterator = "1.2.0"
 enum-iterator-derive = "1.1.0"
@@ -134,6 +130,9 @@
 thiserror = "1.0.31"
 tokio = "1.30.0"
 tokio-stream = "0.1.14"
+topograph = { version = "0.4.0", features = [
+  "tokio",
+], git = "https://github.com/ray-kast/topograph", branch = "v0.4-wip" }
 tower = "0.4.13"
 tower-http = "0.3.5"
 tracing = "0.1.35"
@@ -144,8 +143,8 @@
 vergen = "8.2.1"
 wasi = "0.7.0"
 wasm-bindgen = "0.2.83"
-yellowstone-grpc-client = { git = "https://github.com/rpcpool/yellowstone-grpc.git", tag = "v1.14.1+solana.1.17.28" }                          # tag is geyser plugin
-yellowstone-grpc-proto = { git = "https://github.com/rpcpool/yellowstone-grpc.git", tag = "v1.14.1+solana.1.17.28" }                           # tag is geyser plugin
+yellowstone-grpc-client = { git = "https://github.com/rpcpool/yellowstone-grpc.git", tag = "v1.14.1+solana.1.17.28" } # tag is geyser plugin
+yellowstone-grpc-proto = { git = "https://github.com/rpcpool/yellowstone-grpc.git", tag = "v1.14.1+solana.1.17.28" } # tag is geyser plugin
 yellowstone-grpc-tools = { git = "https://github.com/rpcpool/yellowstone-grpc.git", tag = "v1.14.1+solana.1.17.28", default-features = false } # tag is geyser plugin
 
 [workspace.lints.clippy]
