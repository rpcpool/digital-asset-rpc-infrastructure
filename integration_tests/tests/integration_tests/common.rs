use std::path::Path;

use std::str::FromStr;

use das_api::api::DasApi;

use das_api::config::Config;

use migration::sea_orm::{
    ConnectionTrait, DatabaseConnection, ExecResult, SqlxPostgresConnector, Statement,
};
use migration::{Migrator, MigratorTrait};
use mpl_token_metadata::accounts::Metadata;

use nft_ingester::{
    config,
    plerkle::{PlerkleAccountInfo, PlerkleTransactionInfo},
};
use once_cell::sync::Lazy;
use plerkle_serialization::{
    root_as_account_info, root_as_transaction_info,
    serializer::{seralize_encoded_transaction_with_status, serialize_account},
    solana_geyser_plugin_interface_shims::ReplicaAccountInfoV2,
};
use program_transformers::ProgramTransformer;

use solana_client::nonblocking::rpc_client::RpcClient;
use solana_sdk::pubkey::Pubkey;
use solana_sdk::signature::Signature;
use sqlx::postgres::{PgConnectOptions, PgPoolOptions};
use sqlx::PgPool;
use std::sync::Arc;
use tokio::sync::Mutex;

use futures::future::{ready, FutureExt};
use futures::StreamExt as FuturesStreamExt;
use futures::TryStreamExt;
use tokio_stream::{self as stream};

use log::{error, info};
use serde::de::DeserializeOwned;
use solana_account_decoder::{UiAccount, UiAccountEncoding};
use solana_client::{
    client_error::ClientError,
    client_error::Result as RpcClientResult,
    rpc_config::{RpcAccountInfoConfig, RpcTransactionConfig},
    rpc_request::RpcRequest,
    rpc_response::{Response as RpcResponse, RpcTokenAccountBalance},
};
use solana_sdk::{
    account::Account,
    commitment_config::{CommitmentConfig, CommitmentLevel},
};
use solana_transaction_status::{EncodedConfirmedTransactionWithStatusMeta, UiTransactionEncoding};
use std::{fmt, time::Duration};

use std::path::PathBuf;

use tokio::time::sleep;

pub const DEFAULT_SLOT: u64 = 1;

pub struct TestSetup {
    pub name: String,
    pub client: RpcClient,
    pub db: Arc<DatabaseConnection>,
    pub transformer: ProgramTransformer,
    pub das_api: DasApi,
}

impl TestSetup {
    pub async fn new(name: String) -> Self {
        Self::new_with_options(name, TestSetupOptions::default()).await
    }

    pub async fn new_with_options(name: String, opts: TestSetupOptions) -> Self {
        let database_test_url = std::env::var("DATABASE_TEST_URL").unwrap();
        let mut database_config = config::DatabaseConfig::new();
        database_config.insert("database_url".to_string(), database_test_url.clone().into());

        if !(database_test_url.contains("localhost") || database_test_url.contains("127.0.0.1")) {
            panic!("Tests can only be run on a local database");
        }

        let pool = setup_pg_pool(database_test_url.clone()).await;
        let db = SqlxPostgresConnector::from_sqlx_postgres_pool(pool.clone());
        let transformer = load_ingest_program_transformer(pool.clone()).await;

        let rpc_url = match opts.network.unwrap_or_default() {
            Network::Mainnet => std::env::var("MAINNET_RPC_URL").unwrap(),
            Network::Devnet => std::env::var("DEVNET_RPC_URL").unwrap(),
        };
        let client = RpcClient::new(rpc_url.to_string());

        let das_api_config: Config = das_api::config::Config {
            database_url: database_test_url.to_string(),
            ..Default::default()
        };
        let das_api = das_api::api::DasApi::from_config(das_api_config)
            .await
            .unwrap();

        TestSetup {
            name,
            client,
            db: Arc::new(db),
            transformer,
            das_api,
        }
    }
}

#[derive(Clone, Copy, Default)]
pub struct TestSetupOptions {
    pub network: Option<Network>,
}

pub async fn setup_pg_pool(database_url: String) -> PgPool {
    let options: PgConnectOptions = database_url.parse().unwrap();
    PgPoolOptions::new()
        .min_connections(1)
        .connect_with(options)
        .await
        .unwrap()
}

pub async fn truncate_table(
    db: Arc<DatabaseConnection>,
    table: String,
) -> Result<migration::sea_orm::ExecResult, migration::DbErr> {
    let raw_sql = format!("TRUNCATE TABLE {} CASCADE", table);
    db.execute(Statement::from_string(db.get_database_backend(), raw_sql))
        .await
}

static INIT: Lazy<Mutex<Option<()>>> = Lazy::new(|| Mutex::new(None));

pub async fn apply_migrations_and_delete_data(db: Arc<DatabaseConnection>) {
    let mut init = INIT.lock().await;
    if init.is_none() {
        std::env::set_var("INIT_FILE_PATH", "../init.sql");
        Migrator::fresh(&db).await.unwrap();
        *init = Some(());
        // Mutex will dropped once it goes out of scope.
        return;
    }

    let tables: Vec<String> = db
        .query_all(Statement::from_string(db.get_database_backend(), "SELECT tablename FROM pg_catalog.pg_tables WHERE schemaname != 'pg_catalog' AND schemaname != 'information_schema' AND tablename != 'seaql_migrations'".to_string()))
        .await
        .unwrap().into_iter()
        .map(|row| row.try_get("", "tablename").unwrap()).collect::<Vec<String>>();

    let max_concurrency = 10;

    stream::iter(tables.into_iter())
        .map(|table| truncate_table(db.clone(), table.clone()))
        .buffer_unordered(max_concurrency)
        .try_collect::<Vec<ExecResult>>()
        .await
        .unwrap();
}

async fn load_ingest_program_transformer(pool: sqlx::Pool<sqlx::Postgres>) -> ProgramTransformer {
<<<<<<< HEAD
    // HACK: We don't really use this background task handler but we need it to create the sender
    let mut background_task_manager =
        TaskManager::try_new_async(rand_string(), pool.clone(), None, vec![])
            .await
            .unwrap();
    background_task_manager.start_listener(true);
    let bg_task_sender = background_task_manager.get_sender().unwrap();
    ProgramTransformer::new(pool, bg_task_sender, false)
=======
    ProgramTransformer::new(pool, Box::new(|_info| ready(Ok(())).boxed()), false)
>>>>>>> 65baf081
}

pub async fn get_transaction(
    client: &RpcClient,
    signature: Signature,
    max_retries: u8,
) -> Result<EncodedConfirmedTransactionWithStatusMeta, ClientError> {
    let mut retries = 0;
    let mut delay = Duration::from_millis(500);

    const CONFIG: RpcTransactionConfig = RpcTransactionConfig {
        encoding: Some(UiTransactionEncoding::Base64),
        commitment: Some(CommitmentConfig {
            commitment: CommitmentLevel::Confirmed,
        }),
        max_supported_transaction_version: Some(0),
    };

    loop {
        let response = client
            .send(
                RpcRequest::GetTransaction,
                serde_json::json!([signature.to_string(), CONFIG,]),
            )
            .await;

        if let Err(error) = response {
            if retries < max_retries {
                error!("failed to get transaction {:?}: {:?}", signature, error);
                sleep(delay).await;
                delay *= 2;
                retries += 1;
                continue;
            } else {
                return Err(error);
            }
        }
        return response;
    }
}

pub async fn fetch_and_serialize_transaction(
    client: &RpcClient,
    sig: Signature,
) -> anyhow::Result<Option<Vec<u8>>> {
    let max_retries = 5;
    let tx: EncodedConfirmedTransactionWithStatusMeta =
        get_transaction(client, sig, max_retries).await?;

    // Ignore if tx failed or meta is missed
    let meta = tx.transaction.meta.as_ref();
    if meta.map(|meta| meta.status.is_err()).unwrap_or(true) {
        info!("Ignoring failed transaction: {}", sig);
        return Ok(None);
    }
    let fbb = flatbuffers::FlatBufferBuilder::new();
    let fbb = seralize_encoded_transaction_with_status(fbb, tx)?;
    let serialized = fbb.finished_data();

    Ok(Some(serialized.to_vec()))
}

// Util functions for accounts
pub async fn rpc_tx_with_retries<T, E>(
    client: &RpcClient,
    request: RpcRequest,
    value: serde_json::Value,
    max_retries: u8,
    error_key: E,
) -> RpcClientResult<T>
where
    T: DeserializeOwned,
    E: fmt::Debug,
{
    let mut retries = 0;
    let mut delay = Duration::from_millis(500);
    loop {
        match client.send(request, value.clone()).await {
            Ok(value) => return Ok(value),
            Err(error) => {
                if retries < max_retries {
                    error!("retrying {request} {error_key:?}: {error}");
                    sleep(delay).await;
                    delay *= 2;
                    retries += 1;
                } else {
                    return Err(error);
                }
            }
        }
    }
}

pub async fn fetch_account(
    pubkey: Pubkey,
    client: &RpcClient,
    max_retries: u8,
) -> anyhow::Result<(Account, u64)> {
    const CONFIG: RpcAccountInfoConfig = RpcAccountInfoConfig {
        encoding: Some(UiAccountEncoding::Base64Zstd),
        commitment: Some(CommitmentConfig {
            commitment: CommitmentLevel::Finalized,
        }),
        data_slice: None,
        min_context_slot: None,
    };

    let response: RpcResponse<Option<UiAccount>> = rpc_tx_with_retries(
        client,
        RpcRequest::GetAccountInfo,
        serde_json::json!([pubkey.to_string(), CONFIG]),
        max_retries,
        pubkey,
    )
    .await?;

    let account: Account = response
        .value
        .ok_or_else(|| anyhow::anyhow!("failed to get account {pubkey}"))?
        .decode()
        .ok_or_else(|| anyhow::anyhow!("failed to parse account {pubkey}"))?;

    Ok((account, response.context.slot))
}

pub async fn fetch_and_serialize_account(
    client: &RpcClient,
    pubkey: Pubkey,
    slot: Option<u64>,
) -> anyhow::Result<Vec<u8>> {
    let max_retries = 5;

    let fetch_result = fetch_account(pubkey, client, max_retries).await;

    let (account, actual_slot) = match fetch_result {
        Ok((account, actual_slot)) => (account, actual_slot),
        Err(e) => {
            return Err(anyhow::anyhow!("Failed to fetch account: {:?}", e));
        }
    };

    let fbb = flatbuffers::FlatBufferBuilder::new();
    let account_info = ReplicaAccountInfoV2 {
        pubkey: &pubkey.to_bytes(),
        lamports: account.lamports,
        owner: &account.owner.to_bytes(),
        executable: account.executable,
        rent_epoch: account.rent_epoch,
        data: &account.data,
        write_version: 0,
        txn_signature: None,
    };
    let is_startup = false;

    let fbb = serialize_account(
        fbb,
        &account_info,
        match slot {
            Some(slot) => slot,
            None => actual_slot,
        },
        is_startup,
    );
    Ok(fbb.finished_data().to_vec())
}

pub async fn get_token_largest_account(client: &RpcClient, mint: Pubkey) -> anyhow::Result<Pubkey> {
    let response: RpcResponse<Vec<RpcTokenAccountBalance>> = rpc_tx_with_retries(
        client,
        RpcRequest::Custom {
            method: "getTokenLargestAccounts",
        },
        serde_json::json!([mint.to_string(),]),
        5,
        mint,
    )
    .await?;

    match response.value.first() {
        Some(account) => {
            let pubkey = Pubkey::from_str(&account.address);
            match pubkey {
                Ok(pubkey) => Ok(pubkey),
                Err(e) => anyhow::bail!("failed to parse pubkey: {:?}", e),
            }
        }
        None => anyhow::bail!("no accounts for mint {mint}: burned nft?"),
    }
}

pub async fn index_account_bytes(setup: &TestSetup, account_bytes: Vec<u8>) {
    let account = root_as_account_info(&account_bytes).unwrap();

    let account = PlerkleAccountInfo(account)
        .try_into()
        .expect("failed to parse account info");

    setup
        .transformer
        .handle_account_update(&account)
        .await
        .unwrap();
}

pub async fn cached_fetch_account(
    setup: &TestSetup,
    account: Pubkey,
    slot: Option<u64>,
) -> Vec<u8> {
    cached_fetch_account_with_error_handling(setup, account, slot)
        .await
        .unwrap()
}

fn get_relative_project_path(path: &str) -> PathBuf {
    PathBuf::from(env!("CARGO_MANIFEST_DIR")).join(path)
}

async fn cached_fetch_account_with_error_handling(
    setup: &TestSetup,
    account: Pubkey,
    slot: Option<u64>,
) -> anyhow::Result<Vec<u8>> {
    let dir = get_relative_project_path(&format!("tests/data/accounts/{}", setup.name));

    if !Path::new(&dir).exists() {
        std::fs::create_dir(&dir).unwrap();
    }
    let file_path = dir.join(format!("{}", account));

    if file_path.exists() {
        Ok(std::fs::read(file_path).unwrap())
    } else {
        let account_bytes = fetch_and_serialize_account(&setup.client, account, slot).await?;
        std::fs::write(file_path, &account_bytes).unwrap();
        Ok(account_bytes)
    }
}

async fn cached_fetch_transaction(setup: &TestSetup, sig: Signature) -> Vec<u8> {
    let dir = get_relative_project_path(&format!("tests/data/transactions/{}", setup.name));

    if !Path::new(&dir).exists() {
        std::fs::create_dir(&dir).unwrap();
    }
    let file_path = dir.join(format!("{}", sig));

    if file_path.exists() {
        std::fs::read(file_path).unwrap()
    } else {
        let txn_bytes = fetch_and_serialize_transaction(&setup.client, sig)
            .await
            .unwrap()
            .unwrap();
        std::fs::write(file_path, &txn_bytes).unwrap();
        txn_bytes
    }
}

pub async fn index_transaction(setup: &TestSetup, sig: Signature) {
    let txn_bytes: Vec<u8> = cached_fetch_transaction(setup, sig).await;
    let txn = root_as_transaction_info(&txn_bytes).unwrap();

    let transaction_info = PlerkleTransactionInfo(txn)
        .try_into()
        .expect("failed to parse txn");

    setup
        .transformer
        .handle_transaction(&transaction_info)
        .await
        .unwrap();
}

async fn cached_fetch_largest_token_account_id(client: &RpcClient, mint: Pubkey) -> Pubkey {
    let dir = get_relative_project_path(&format!("tests/data/largest_token_account_ids/{}", mint));

    if !Path::new(&dir).exists() {
        std::fs::create_dir(&dir).unwrap();
    }
    let file_path = dir.join(format!("{}", mint));

    if file_path.exists() {
        Pubkey::try_from(std::fs::read(file_path).unwrap()).unwrap()
    } else {
        let token_account = get_token_largest_account(client, mint).await.unwrap();
        std::fs::write(file_path, token_account.to_bytes()).unwrap();
        token_account
    }
}

#[allow(unused)]
#[derive(Clone, Copy, Debug)]
pub enum SeedEvent {
    Account(Pubkey),
    Nft(Pubkey),
    TokenMint(Pubkey),
    Signature(Signature),
}

#[derive(Clone, Copy, Debug, Default)]
pub enum Network {
    #[default]
    Mainnet,
    Devnet,
}

#[derive(Clone, Copy, Debug)]
pub enum Order {
    Forward,
    AllPermutations,
}

pub async fn index_seed_events(setup: &TestSetup, events: Vec<&SeedEvent>) {
    for event in events {
        match event {
            SeedEvent::Account(account) => {
                index_account_with_ordered_slot(setup, *account).await;
            }
            SeedEvent::Nft(mint) => {
                index_nft(setup, *mint).await;
            }
            SeedEvent::Signature(sig) => {
                index_transaction(setup, *sig).await;
            }
            SeedEvent::TokenMint(mint) => {
                index_token_mint(setup, *mint).await;
            }
        }
    }
}

#[allow(unused)]
pub fn seed_account(str: &str) -> SeedEvent {
    SeedEvent::Account(Pubkey::from_str(str).unwrap())
}

pub fn seed_nft(str: &str) -> SeedEvent {
    SeedEvent::Nft(Pubkey::from_str(str).unwrap())
}

#[allow(unused)]
pub fn seed_token_mint(str: &str) -> SeedEvent {
    SeedEvent::TokenMint(Pubkey::from_str(str).unwrap())
}

pub fn seed_txn(str: &str) -> SeedEvent {
    SeedEvent::Signature(Signature::from_str(str).unwrap())
}

pub fn seed_txns<I>(strs: I) -> Vec<SeedEvent>
where
    I: IntoIterator,
    I::Item: AsRef<str>,
{
    strs.into_iter().map(|s| seed_txn(s.as_ref())).collect()
}

#[allow(unused)]
pub fn seed_accounts<I>(strs: I) -> Vec<SeedEvent>
where
    I: IntoIterator,
    I::Item: AsRef<str>,
{
    strs.into_iter().map(|s| seed_account(s.as_ref())).collect()
}

pub fn seed_nfts<I>(strs: I) -> Vec<SeedEvent>
where
    I: IntoIterator,
    I::Item: AsRef<str>,
{
    strs.into_iter().map(|s| seed_nft(s.as_ref())).collect()
}

#[allow(unused)]
pub fn seed_token_mints<I>(strs: I) -> Vec<SeedEvent>
where
    I: IntoIterator,
    I::Item: AsRef<str>,
{
    strs.into_iter()
        .map(|s| seed_token_mint(s.as_ref()))
        .collect()
}

pub async fn index_account(setup: &TestSetup, account: Pubkey) {
    // If we used different slots for accounts, then it becomes harder to test updates of related
    // accounts because we need to factor the fact that some updates can be disregarded because
    // they are "stale".
    let slot = Some(DEFAULT_SLOT);
    let account_bytes = cached_fetch_account(setup, account, slot).await;
    index_account_bytes(setup, account_bytes).await;
}

#[derive(Clone, Copy)]
pub struct NftAccounts {
    pub mint: Pubkey,
    pub metadata: Pubkey,
    pub token: Pubkey,
}

pub async fn get_nft_accounts(setup: &TestSetup, mint: Pubkey) -> NftAccounts {
    let metadata_account = Metadata::find_pda(&mint).0;
    let token_account = cached_fetch_largest_token_account_id(&setup.client, mint).await;
    NftAccounts {
        mint,
        metadata: metadata_account,
        token: token_account,
    }
}

async fn index_account_with_ordered_slot(setup: &TestSetup, account: Pubkey) {
    let slot = None;
    let account_bytes = cached_fetch_account(setup, account, slot).await;
    index_account_bytes(setup, account_bytes).await;
}

async fn index_token_mint(setup: &TestSetup, mint: Pubkey) {
    let token_account = cached_fetch_largest_token_account_id(&setup.client, mint).await;
    index_account(setup, mint).await;
    index_account(setup, token_account).await;

    // If we used different slots for accounts, then it becomes harder to test updates of related
    // accounts because we need to factor the fact that some updates can be disregarded because
    // they are "stale".
    let slot = Some(1);
    let metadata_account = Metadata::find_pda(&mint).0;
    match cached_fetch_account_with_error_handling(setup, metadata_account, slot).await {
        Ok(account_bytes) => {
            index_account_bytes(setup, account_bytes).await;
        }
        Err(_) => {
            // If we can't find the metadata account, then we assume that the mint is not an NFT.
        }
    }
}

pub async fn index_nft(setup: &TestSetup, mint: Pubkey) {
    index_nft_accounts(setup, get_nft_accounts(setup, mint).await).await;
}

pub async fn index_nft_accounts(setup: &TestSetup, nft_accounts: NftAccounts) {
    for account in [nft_accounts.mint, nft_accounts.metadata, nft_accounts.token] {
        index_account(setup, account).await;
    }
}

pub fn trim_test_name(name: &str) -> String {
    name.replace("test_", "")
}<|MERGE_RESOLUTION|>--- conflicted
+++ resolved
@@ -162,18 +162,7 @@
 }
 
 async fn load_ingest_program_transformer(pool: sqlx::Pool<sqlx::Postgres>) -> ProgramTransformer {
-<<<<<<< HEAD
-    // HACK: We don't really use this background task handler but we need it to create the sender
-    let mut background_task_manager =
-        TaskManager::try_new_async(rand_string(), pool.clone(), None, vec![])
-            .await
-            .unwrap();
-    background_task_manager.start_listener(true);
-    let bg_task_sender = background_task_manager.get_sender().unwrap();
-    ProgramTransformer::new(pool, bg_task_sender, false)
-=======
     ProgramTransformer::new(pool, Box::new(|_info| ready(Ok(())).boxed()), false)
->>>>>>> 65baf081
 }
 
 pub async fn get_transaction(
