--- conflicted
+++ resolved
@@ -3,12 +3,8 @@
 use crate::dao::PageOptions;
 use crate::dao::Pagination;
 use crate::dao::{asset, asset_authority, asset_creators, asset_data, asset_grouping};
-use crate::rpc::display_options::DisplayOptions;
 use crate::rpc::filter::{AssetSortBy, AssetSortDirection, AssetSorting};
-<<<<<<< HEAD
-=======
 use crate::rpc::options::Options;
->>>>>>> 62bb23c4
 use crate::rpc::response::TransactionSignatureList;
 use crate::rpc::response::{AssetError, AssetList};
 use crate::rpc::{
@@ -55,12 +51,6 @@
     assets: Vec<FullAsset>,
     limit: u64,
     pagination: &Pagination,
-<<<<<<< HEAD
-    display_options: &DisplayOptions,
-) -> AssetList {
-    let total = assets.len() as u32;
-    let (page, before, after, cursor) = match pagination {
-=======
     options: &Options,
 ) -> AssetList {
     let total = assets.len() as u32;
@@ -101,61 +91,13 @@
 ) -> TransactionSignatureList {
     let total = items.len() as u32;
     let (page, before, after) = match pagination {
->>>>>>> 62bb23c4
         Pagination::Keyset { before, after } => {
             let bef = before.clone().and_then(|x| String::from_utf8(x).ok());
             let aft = after.clone().and_then(|x| String::from_utf8(x).ok());
-            (None, bef, aft, None)
-        }
-        Pagination::Page { page } => (Some(*page), None, None, None),
-        Pagination::Cursor(_) => {
-            if let Some(last_asset) = assets.last() {
-                let cursor_str = bs58::encode(&last_asset.asset.id.clone()).into_string();
-                (None, None, None, Some(cursor_str))
-            } else {
-                (None, None, None, None)
-            }
-        }
-<<<<<<< HEAD
-    };
-
-    let (items, errors) = asset_list_to_rpc(assets, display_options);
-    AssetList {
-=======
+            (None, bef, aft)
+        }
         Pagination::Page { page } => (Some(*page), None, None),
         Pagination::Cursor { .. } => (None, None, None),
-    };
-    TransactionSignatureList {
->>>>>>> 62bb23c4
-        total,
-        limit: limit as u32,
-        page: page.map(|x| x as u32),
-        before,
-        after,
-        items,
-<<<<<<< HEAD
-        errors,
-        cursor,
-    }
-}
-
-pub fn build_transaction_signatures_response(
-    items: Vec<(String, Option<String>)>,
-    limit: u64,
-    pagination: &Pagination,
-) -> TransactionSignatureList {
-    let total = items.len() as u32;
-    let (page, before, after, cursor) = match pagination {
-        Pagination::Keyset { before, after } => {
-            let bef = before.clone().and_then(|x| String::from_utf8(x).ok());
-            let aft = after.clone().and_then(|x| String::from_utf8(x).ok());
-            (None, bef, aft, None)
-        }
-        Pagination::Page { page } => (Some(*page), None, None, None),
-        Pagination::Cursor(_) => {
-            // tmp: helius please fix it ;)
-            (None, None, None, None)
-        }
     };
     TransactionSignatureList {
         total,
@@ -163,10 +105,7 @@
         page: page.map(|x| x as u32),
         before,
         after,
-        cursor,
         items,
-=======
->>>>>>> 62bb23c4
     }
 }
 
@@ -372,20 +311,12 @@
 
 pub fn to_grouping(
     groups: Vec<asset_grouping::Model>,
-<<<<<<< HEAD
-    display_options: &DisplayOptions,
-=======
     options: &Options,
->>>>>>> 62bb23c4
 ) -> Result<Vec<Group>, DbErr> {
     let result: Vec<Group> = groups
         .iter()
         .filter_map(|model| {
-<<<<<<< HEAD
-            let verified = match display_options.show_unverified_collections {
-=======
             let verified = match options.show_unverified_collections {
->>>>>>> 62bb23c4
                 // Null verified indicates legacy data, meaning it is verified.
                 true => Some(model.verified),
                 false => None,
@@ -417,11 +348,7 @@
 }
 
 //TODO -> impl custom error type
-<<<<<<< HEAD
-pub fn asset_to_rpc(asset: FullAsset, display_options: &DisplayOptions) -> Result<RpcAsset, DbErr> {
-=======
 pub fn asset_to_rpc(asset: FullAsset, options: &Options) -> Result<RpcAsset, DbErr> {
->>>>>>> 62bb23c4
     let FullAsset {
         asset,
         data,
@@ -431,11 +358,7 @@
     } = asset;
     let rpc_authorities = to_authority(authorities);
     let rpc_creators = to_creators(creators);
-<<<<<<< HEAD
-    let rpc_groups = to_grouping(groups, display_options)?;
-=======
     let rpc_groups = to_grouping(groups, options)?;
->>>>>>> 62bb23c4
     let interface = get_interface(&asset)?;
     let content = get_content(&asset, &data)?;
     let mut chain_data_selector_fn = jsonpath_lib::selector(&data.chain_data);
@@ -517,21 +440,13 @@
 
 pub fn asset_list_to_rpc(
     asset_list: Vec<FullAsset>,
-<<<<<<< HEAD
-    display_options: &DisplayOptions,
-=======
     options: &Options,
->>>>>>> 62bb23c4
 ) -> (Vec<RpcAsset>, Vec<AssetError>) {
     asset_list
         .into_iter()
         .fold((vec![], vec![]), |(mut assets, mut errors), asset| {
             let id = bs58::encode(asset.asset.id.clone()).into_string();
-<<<<<<< HEAD
-            match asset_to_rpc(asset, display_options) {
-=======
             match asset_to_rpc(asset, options) {
->>>>>>> 62bb23c4
                 Ok(rpc_asset) => assets.push(rpc_asset),
                 Err(e) => errors.push(AssetError {
                     id,
