use super::common::{asset_to_rpc, build_asset_response};
use crate::{
    dao::{scopes, Pagination},
<<<<<<< HEAD
    rpc::{display_options::DisplayOptions, Asset},
=======
    rpc::{options::Options, Asset},
>>>>>>> 62bb23c4
};
use sea_orm::{DatabaseConnection, DbErr};
use std::collections::HashMap;

pub async fn get_asset(
    db: &DatabaseConnection,
    id: Vec<u8>,
<<<<<<< HEAD
    display_options: &DisplayOptions,
) -> Result<Asset, DbErr> {
    let asset = scopes::asset::get_by_id(db, id, false).await?;
    asset_to_rpc(asset, display_options)
}

pub async fn get_asset_batch(
    db: &DatabaseConnection,
    ids: Vec<Vec<u8>>,
    limit: u64,
    display_options: &DisplayOptions,
) -> Result<HashMap<String, Asset>, DbErr> {
    let pagination = Pagination::Page { page: 1 };
    let assets = scopes::asset::get_asset_batch(db, ids, &pagination, limit).await?;
    let asset_list = build_asset_response(assets, limit, &pagination, display_options);
=======
    options: &Options,
) -> Result<Asset, DbErr> {
    let asset = scopes::asset::get_by_id(db, id, false).await?;
    asset_to_rpc(asset, options)
}

pub async fn get_assets(
    db: &DatabaseConnection,
    ids: Vec<Vec<u8>>,
    limit: u64,
    options: &Options,
) -> Result<HashMap<String, Asset>, DbErr> {
    let pagination = Pagination::Page { page: 1 };
    let assets = scopes::asset::get_assets(db, ids, &pagination, limit).await?;
    let asset_list = build_asset_response(assets, limit, &pagination, options);
>>>>>>> 62bb23c4
    let asset_map = asset_list
        .items
        .into_iter()
        .map(|asset| (asset.id.clone(), asset))
        .collect();
    Ok(asset_map)
}<|MERGE_RESOLUTION|>--- conflicted
+++ resolved
@@ -1,11 +1,7 @@
 use super::common::{asset_to_rpc, build_asset_response};
 use crate::{
     dao::{scopes, Pagination},
-<<<<<<< HEAD
-    rpc::{display_options::DisplayOptions, Asset},
-=======
     rpc::{options::Options, Asset},
->>>>>>> 62bb23c4
 };
 use sea_orm::{DatabaseConnection, DbErr};
 use std::collections::HashMap;
@@ -13,23 +9,6 @@
 pub async fn get_asset(
     db: &DatabaseConnection,
     id: Vec<u8>,
-<<<<<<< HEAD
-    display_options: &DisplayOptions,
-) -> Result<Asset, DbErr> {
-    let asset = scopes::asset::get_by_id(db, id, false).await?;
-    asset_to_rpc(asset, display_options)
-}
-
-pub async fn get_asset_batch(
-    db: &DatabaseConnection,
-    ids: Vec<Vec<u8>>,
-    limit: u64,
-    display_options: &DisplayOptions,
-) -> Result<HashMap<String, Asset>, DbErr> {
-    let pagination = Pagination::Page { page: 1 };
-    let assets = scopes::asset::get_asset_batch(db, ids, &pagination, limit).await?;
-    let asset_list = build_asset_response(assets, limit, &pagination, display_options);
-=======
     options: &Options,
 ) -> Result<Asset, DbErr> {
     let asset = scopes::asset::get_by_id(db, id, false).await?;
@@ -45,7 +24,6 @@
     let pagination = Pagination::Page { page: 1 };
     let assets = scopes::asset::get_assets(db, ids, &pagination, limit).await?;
     let asset_list = build_asset_response(assets, limit, &pagination, options);
->>>>>>> 62bb23c4
     let asset_map = asset_list
         .items
         .into_iter()
