use crate::{
    dao::{
<<<<<<< HEAD
        asset::{self, Entity},
        asset_authority, asset_creators, asset_data, asset_grouping, cl_audits, Cursor, FullAsset,
        GroupingSize, Pagination,
    },
    dapi::common::safe_select,
    rpc::response::AssetList,
};
// >>>>>>> helius-nikhil/get-sigs-for-asset

=======
        asset::{self},
        asset_authority, asset_creators, asset_data, asset_grouping, cl_audits_v2,
        extensions::{self, instruction::PascalCase},
        sea_orm_active_enums::Instruction,
        Cursor, FullAsset, GroupingSize, Pagination,
    },
    rpc::filter::AssetSortDirection,
};
>>>>>>> 62bb23c4
use indexmap::IndexMap;
use sea_orm::{entity::*, query::*, ConnectionTrait, DbErr, Order};
use std::collections::HashMap;

<<<<<<< HEAD
pub fn paginate<'db, T, C>(
=======
pub fn paginate<T, C>(
>>>>>>> 62bb23c4
    pagination: &Pagination,
    limit: u64,
    stmt: T,
    sort_direction: Order,
    column: C,
) -> T
where
    T: QueryFilter + QuerySelect,
    C: ColumnTrait,
{
    let mut stmt = stmt;
    match pagination {
        Pagination::Keyset { before, after } => {
            if let Some(b) = before {
                stmt = stmt.filter(column.lt(b.clone()));
            }
            if let Some(a) = after {
                stmt = stmt.filter(column.gt(a.clone()));
            }
        }
        Pagination::Page { page } => {
            if *page > 0 {
                stmt = stmt.offset((page - 1) * limit)
            }
        }
        Pagination::Cursor(cursor) => {
            if *cursor != Cursor::default() {
                if sort_direction == sea_orm::Order::Asc {
                    stmt = stmt.filter(column.gt(cursor.id.clone()));
                } else {
                    stmt = stmt.filter(column.lt(cursor.id.clone()));
                }
            }
        }
    }
    stmt.limit(limit)
}

#[allow(clippy::too_many_arguments)]
pub async fn get_by_creator(
    conn: &impl ConnectionTrait,
    creator: Vec<u8>,
    only_verified: bool,
    sort_by: Option<asset::Column>,
    sort_direction: Order,
    pagination: &Pagination,
    limit: u64,
    show_unverified_collections: bool,
) -> Result<Vec<FullAsset>, DbErr> {
    let mut condition = Condition::all()
        .add(asset_creators::Column::Creator.eq(creator.clone()))
        .add(asset::Column::Supply.gt(0));
    if only_verified {
        condition = condition.add(asset_creators::Column::Verified.eq(true));
    }
    get_by_related_condition(
        conn,
        condition,
        extensions::asset::Relation::AssetCreators,
        sort_by,
        sort_direction,
        pagination,
        limit,
        show_unverified_collections,
<<<<<<< HEAD
=======
        Some(creator),
>>>>>>> 62bb23c4
    )
    .await
}

pub async fn get_grouping(
    conn: &impl ConnectionTrait,
    group_key: String,
    group_value: String,
) -> Result<GroupingSize, DbErr> {
    let size = asset_grouping::Entity::find()
        .filter(
            Condition::all()
                .add(asset_grouping::Column::GroupKey.eq(group_key))
                .add(asset_grouping::Column::GroupValue.eq(group_value))
                .add(
                    Condition::any()
                        .add(asset_grouping::Column::Verified.eq(true))
                        .add(asset_grouping::Column::Verified.is_null()),
                ),
        )
        .count(conn)
        .await?;
    Ok(GroupingSize { size })
}

#[allow(clippy::too_many_arguments)]
pub async fn get_by_grouping(
    conn: &impl ConnectionTrait,
    group_key: String,
    group_value: String,
    sort_by: Option<asset::Column>,
    sort_direction: Order,
    pagination: &Pagination,
    limit: u64,
    show_unverified_collections: bool,
) -> Result<Vec<FullAsset>, DbErr> {
    let mut condition = asset_grouping::Column::GroupKey
        .eq(group_key)
        .and(asset_grouping::Column::GroupValue.eq(group_value));

    if !show_unverified_collections {
        condition = condition.and(
            asset_grouping::Column::Verified
                .eq(true)
                .or(asset_grouping::Column::Verified.is_null()),
        );
    }

    get_by_related_condition(
        conn,
        Condition::all()
            .add(condition)
            .add(asset::Column::Supply.gt(0)),
        extensions::asset::Relation::AssetGrouping,
        sort_by,
        sort_direction,
        pagination,
        limit,
        show_unverified_collections,
<<<<<<< HEAD
=======
        None,
>>>>>>> 62bb23c4
    )
    .await
}

pub async fn get_assets_by_owner(
    conn: &impl ConnectionTrait,
    owner: Vec<u8>,
    sort_by: Option<asset::Column>,
    sort_direction: Order,
    pagination: &Pagination,
    limit: u64,
    show_unverified_collections: bool,
) -> Result<Vec<FullAsset>, DbErr> {
    let cond = Condition::all()
        .add(asset::Column::Owner.eq(owner))
        .add(asset::Column::Supply.gt(0));
    get_assets_by_condition(
        conn,
        cond,
        vec![],
        sort_by,
        sort_direction,
        pagination,
        limit,
        show_unverified_collections,
    )
    .await
}

<<<<<<< HEAD
pub async fn get_asset_batch(
=======
pub async fn get_assets(
>>>>>>> 62bb23c4
    conn: &impl ConnectionTrait,
    asset_ids: Vec<Vec<u8>>,
    pagination: &Pagination,
    limit: u64,
) -> Result<Vec<FullAsset>, DbErr> {
    let cond = Condition::all()
        .add(asset::Column::Id.is_in(asset_ids))
        .add(asset::Column::Supply.gt(0));
    get_assets_by_condition(
        conn,
        cond,
        vec![],
        // Default values provided. The args below are not used for batch requests
        None,
        Order::Asc,
        pagination,
        limit,
        false,
    )
    .await
}

pub async fn get_by_authority(
    conn: &impl ConnectionTrait,
    authority: Vec<u8>,
    sort_by: Option<asset::Column>,
    sort_direction: Order,
    pagination: &Pagination,
    limit: u64,
    show_unverified_collections: bool,
) -> Result<Vec<FullAsset>, DbErr> {
    let cond = Condition::all()
        .add(asset_authority::Column::Authority.eq(authority))
        .add(asset::Column::Supply.gt(0));
    get_by_related_condition(
        conn,
        cond,
        extensions::asset::Relation::AssetAuthority,
        sort_by,
        sort_direction,
        pagination,
        limit,
        show_unverified_collections,
<<<<<<< HEAD
=======
        None,
>>>>>>> 62bb23c4
    )
    .await
}

#[allow(clippy::too_many_arguments)]
async fn get_by_related_condition<E>(
    conn: &impl ConnectionTrait,
    condition: Condition,
    relation: E,
    sort_by: Option<asset::Column>,
    sort_direction: Order,
    pagination: &Pagination,
    limit: u64,
    show_unverified_collections: bool,
<<<<<<< HEAD
=======
    required_creator: Option<Vec<u8>>,
>>>>>>> 62bb23c4
) -> Result<Vec<FullAsset>, DbErr>
where
    E: RelationTrait,
{
    let mut stmt = asset::Entity::find()
        .filter(condition)
        .join(JoinType::LeftJoin, relation.def());

    if let Some(col) = sort_by {
        stmt = stmt
            .order_by(col, sort_direction.clone())
            .order_by(asset::Column::Id, sort_direction.clone());
    }

    let assets = paginate(pagination, limit, stmt, sort_direction, asset::Column::Id)
        .all(conn)
        .await?;
<<<<<<< HEAD
    get_related_for_assets(conn, assets, show_unverified_collections).await
=======
    get_related_for_assets(conn, assets, show_unverified_collections, required_creator).await
>>>>>>> 62bb23c4
}

pub async fn get_related_for_assets(
    conn: &impl ConnectionTrait,
    assets: Vec<asset::Model>,
    show_unverified_collections: bool,
<<<<<<< HEAD
=======
    required_creator: Option<Vec<u8>>,
>>>>>>> 62bb23c4
) -> Result<Vec<FullAsset>, DbErr> {
    let asset_ids = assets.iter().map(|a| a.id.clone()).collect::<Vec<_>>();

    let asset_data: Vec<asset_data::Model> = asset_data::Entity::find()
        .filter(asset_data::Column::Id.is_in(asset_ids))
        .all(conn)
        .await?;
    let asset_data_map = asset_data.into_iter().fold(HashMap::new(), |mut acc, ad| {
        acc.insert(ad.id.clone(), ad);
        acc
    });

    // Using IndexMap to preserve order.
    let mut assets_map = assets.into_iter().fold(IndexMap::new(), |mut acc, asset| {
        if let Some(ad) = asset
            .asset_data
            .clone()
            .and_then(|ad_id| asset_data_map.get(&ad_id))
        {
            let id = asset.id.clone();
            let fa = FullAsset {
                asset,
                data: ad.clone(),
                authorities: vec![],
                creators: vec![],
                groups: vec![],
            };
            acc.insert(id, fa);
        };
        acc
    });
    let ids = assets_map.keys().cloned().collect::<Vec<_>>();

    // Get all creators for all assets in `assets_map``.
    let creators = asset_creators::Entity::find()
        .filter(asset_creators::Column::AssetId.is_in(ids.clone()))
        .order_by_asc(asset_creators::Column::AssetId)
        .order_by_asc(asset_creators::Column::Position)
        .all(conn)
        .await?;

    // Add the creators to the assets in `asset_map``.
    for c in creators.into_iter() {
        if let Some(asset) = assets_map.get_mut(&c.asset_id) {
            asset.creators.push(c);
        }
    }

<<<<<<< HEAD
=======
    // Filter out stale creators from each asset.
    for (_id, asset) in assets_map.iter_mut() {
        filter_out_stale_creators(&mut asset.creators);
    }

    // If we passed in a required creator, we make sure that creator is still in the creator array
    // of each asset after stale creators were filtered out above.  Only retain those assets that
    // have the required creator.  This corrects `getAssetByCreators` from returning assets for
    // which the required creator is no longer in the creator array.
    if let Some(required) = required_creator {
        assets_map.retain(|_id, asset| asset.creators.iter().any(|c| c.creator == required));
    }

    let ids = assets_map.keys().cloned().collect::<Vec<_>>();
    let authorities = asset_authority::Entity::find()
        .filter(asset_authority::Column::AssetId.is_in(ids.clone()))
        .order_by_asc(asset_authority::Column::AssetId)
        .all(conn)
        .await?;
    for a in authorities.into_iter() {
        if let Some(asset) = assets_map.get_mut(&a.asset_id) {
            asset.authorities.push(a);
        }
    }

>>>>>>> 62bb23c4
    let cond = if show_unverified_collections {
        Condition::all()
    } else {
        Condition::any()
            .add(asset_grouping::Column::Verified.eq(true))
            // Older versions of the indexer did not have the verified flag. A group would be present if and only if it was verified.
            // Therefore if verified is null, we can assume that the group is verified.
            .add(asset_grouping::Column::Verified.is_null())
    };

    let grouping = asset_grouping::Entity::find()
        .filter(asset_grouping::Column::AssetId.is_in(ids.clone()))
        .filter(asset_grouping::Column::GroupValue.is_not_null())
        .filter(cond)
        .order_by_asc(asset_grouping::Column::AssetId)
        .all(conn)
        .await?;
    for g in grouping.into_iter() {
        if let Some(asset) = assets_map.get_mut(&g.asset_id) {
            asset.groups.push(g);
        }
    }

    Ok(assets_map.into_iter().map(|(_, v)| v).collect())
}

#[allow(clippy::too_many_arguments)]
pub async fn get_assets_by_condition(
    conn: &impl ConnectionTrait,
    condition: Condition,
    joins: Vec<RelationDef>,
    sort_by: Option<asset::Column>,
    sort_direction: Order,
    pagination: &Pagination,
    limit: u64,
    show_unverified_collections: bool,
) -> Result<Vec<FullAsset>, DbErr> {
    let mut stmt = asset::Entity::find();
    for def in joins {
        stmt = stmt.join(JoinType::LeftJoin, def);
    }
    stmt = stmt.filter(condition);
    if let Some(col) = sort_by {
        stmt = stmt
            .order_by(col, sort_direction.clone())
            .order_by(asset::Column::Id, sort_direction.clone());
    }

    let assets = paginate(pagination, limit, stmt, sort_direction, asset::Column::Id)
        .all(conn)
        .await?;
<<<<<<< HEAD
    let full_assets = get_related_for_assets(conn, assets, show_unverified_collections).await?;
=======
    let full_assets =
        get_related_for_assets(conn, assets, show_unverified_collections, None).await?;
>>>>>>> 62bb23c4
    Ok(full_assets)
}

pub async fn get_by_id(
    conn: &impl ConnectionTrait,
    asset_id: Vec<u8>,
    include_no_supply: bool,
) -> Result<FullAsset, DbErr> {
    let mut asset_data =
        asset::Entity::find_by_id(asset_id.clone()).find_also_related(asset_data::Entity);
    if !include_no_supply {
        asset_data = asset_data.filter(Condition::all().add(asset::Column::Supply.gt(0)));
    }
    let asset_data: (asset::Model, asset_data::Model) =
        asset_data.one(conn).await.and_then(|o| match o {
            Some((a, Some(d))) => Ok((a, d)),
            _ => Err(DbErr::RecordNotFound("Asset Not Found".to_string())),
        })?;

    let (asset, data) = asset_data;
    let authorities: Vec<asset_authority::Model> = asset_authority::Entity::find()
        .filter(asset_authority::Column::AssetId.eq(asset.id.clone()))
        .order_by_asc(asset_authority::Column::AssetId)
        .all(conn)
        .await?;
    let mut creators: Vec<asset_creators::Model> = asset_creators::Entity::find()
        .filter(asset_creators::Column::AssetId.eq(asset.id.clone()))
        .order_by_asc(asset_creators::Column::Position)
        .all(conn)
        .await?;

    filter_out_stale_creators(&mut creators);

    let grouping: Vec<asset_grouping::Model> = asset_grouping::Entity::find()
        .filter(asset_grouping::Column::AssetId.eq(asset.id.clone()))
        .filter(asset_grouping::Column::GroupValue.is_not_null())
        .filter(
            Condition::any()
                .add(asset_grouping::Column::Verified.eq(true))
                // Older versions of the indexer did not have the verified flag. A group would be present if and only if it was verified.
                // Therefore if verified is null, we can assume that the group is verified.
                .add(asset_grouping::Column::Verified.is_null()),
        )
        .order_by_asc(asset_grouping::Column::AssetId)
        .all(conn)
        .await?;
    Ok(FullAsset {
        asset,
        data,
        authorities,
        creators,
        groups: grouping,
    })
}

<<<<<<< HEAD
pub async fn get_signatures_for_asset(
=======
pub async fn fetch_transactions(
    conn: &impl ConnectionTrait,
    tree: Vec<u8>,
    leaf_idx: i64,
    pagination: &Pagination,
    limit: u64,
    sort_direction: Option<AssetSortDirection>,
) -> Result<Vec<(String, String)>, DbErr> {
    // Default sort direction is Desc
    // Similar to GetSignaturesForAddress in the Solana API
    let sort_direction = sort_direction.unwrap_or(AssetSortDirection::Desc);
    let sort_order = match sort_direction {
        AssetSortDirection::Asc => sea_orm::Order::Asc,
        AssetSortDirection::Desc => sea_orm::Order::Desc,
    };

    let mut stmt = cl_audits_v2::Entity::find().filter(cl_audits_v2::Column::Tree.eq(tree));
    stmt = stmt.filter(cl_audits_v2::Column::LeafIdx.eq(leaf_idx));
    stmt = stmt.order_by(cl_audits_v2::Column::Seq, sort_order.clone());

    stmt = paginate(
        pagination,
        limit,
        stmt,
        sort_order,
        cl_audits_v2::Column::Seq,
    );
    let transactions = stmt.all(conn).await?;
    let transaction_list = transactions
        .into_iter()
        .map(|transaction| {
            let tx = bs58::encode(transaction.tx).into_string();
            let ix = Instruction::to_pascal_case(&transaction.instruction).to_string();
            (tx, ix)
        })
        .collect();

    Ok(transaction_list)
}

pub async fn get_asset_signatures(
>>>>>>> 62bb23c4
    conn: &impl ConnectionTrait,
    asset_id: Option<Vec<u8>>,
    tree_id: Option<Vec<u8>>,
    leaf_idx: Option<i64>,
<<<<<<< HEAD
    sort_direction: Order,
    pagination: &Pagination,
    limit: u64,
) -> Result<Vec<(String, Option<String>)>, DbErr> {
    // if tree_id and leaf_idx are provided, use them directly to fetch transactions
    if let (Some(tree_id), Some(leaf_idx)) = (tree_id, leaf_idx) {
        let transactions =
            fetch_transactions(conn, tree_id, leaf_idx, sort_direction, pagination, limit).await?;
=======
    pagination: &Pagination,
    limit: u64,
    sort_direction: Option<AssetSortDirection>,
) -> Result<Vec<(String, String)>, DbErr> {
    // if tree_id and leaf_idx are provided, use them directly to fetch transactions
    if let (Some(tree_id), Some(leaf_idx)) = (tree_id, leaf_idx) {
        let transactions =
            fetch_transactions(conn, tree_id, leaf_idx, pagination, limit, sort_direction).await?;
>>>>>>> 62bb23c4
        return Ok(transactions);
    }

    if asset_id.is_none() {
        return Err(DbErr::Custom(
            "Either 'id' or both 'tree' and 'leafIndex' must be provided".to_string(),
        ));
    }

    // if only asset_id is provided, fetch the latest tree and leaf_idx (asset.nonce) for the asset
    // and use them to fetch transactions
    let stmt = asset::Entity::find()
        .distinct_on([(asset::Entity, asset::Column::Id)])
        .filter(asset::Column::Id.eq(asset_id))
        .order_by(asset::Column::Id, Order::Desc)
        .limit(1);
    let asset = stmt.one(conn).await?;
    if let Some(asset) = asset {
        let tree = asset
            .tree_id
            .ok_or(DbErr::RecordNotFound("Tree not found".to_string()))?;
        if tree.is_empty() {
            return Err(DbErr::Custom("Empty tree for asset".to_string()));
        }
<<<<<<< HEAD
        let leaf_id = asset
            .nonce
            .ok_or(DbErr::RecordNotFound("Leaf ID does not exist".to_string()))?;
        let transactions =
            fetch_transactions(conn, tree, leaf_id, sort_direction, pagination, limit).await?;
=======
        let leaf_idx = asset
            .nonce
            .ok_or(DbErr::RecordNotFound("Leaf ID does not exist".to_string()))?;
        let transactions =
            fetch_transactions(conn, tree, leaf_idx, pagination, limit, sort_direction).await?;
>>>>>>> 62bb23c4
        Ok(transactions)
    } else {
        Ok(Vec::new())
    }
}

<<<<<<< HEAD
pub async fn fetch_transactions(
    conn: &impl ConnectionTrait,
    tree: Vec<u8>,
    leaf_id: i64,
    sort_direction: Order,
    pagination: &Pagination,
    limit: u64,
) -> Result<Vec<(String, Option<String>)>, DbErr> {
    let mut stmt = cl_audits::Entity::find().filter(cl_audits::Column::Tree.eq(tree));
    stmt = stmt.filter(cl_audits::Column::LeafIdx.eq(leaf_id));
    stmt = stmt.order_by(cl_audits::Column::CreatedAt, sea_orm::Order::Desc);

    stmt = paginate(
        pagination,
        limit,
        stmt,
        sort_direction,
        cl_audits::Column::Id,
    );
    let transactions = stmt.all(conn).await?;
    let transaction_list: Vec<(String, Option<String>)> = transactions
        .into_iter()
        .map(|transaction| (transaction.tx, transaction.instruction))
        .collect();

    Ok(transaction_list)
=======
fn filter_out_stale_creators(creators: &mut Vec<asset_creators::Model>) {
    // If the first creator is an empty Vec, it means the creator array is empty (which is allowed
    // for compressed assets in Bubblegum).
    if !creators.is_empty() && creators[0].creator.is_empty() {
        creators.clear();
    } else {
        // For both compressed and non-compressed assets, any creators that do not have the max
        // `slot_updated` value are stale and should be removed.
        let max_slot_updated = creators.iter().map(|creator| creator.slot_updated).max();
        if let Some(max_slot_updated) = max_slot_updated {
            creators.retain(|creator| creator.slot_updated == max_slot_updated);
        }

        // For compressed assets, any creators that do not have the max `seq` value are stale and
        // should be removed.  A `seq` value of 0 indicates a decompressed or never-compressed
        // asset.  So if a `seq` value of 0 is present, then all creators with nonzero `seq` values
        // are stale and should be removed.
        let seq = if creators
            .iter()
            .map(|creator| creator.seq)
            .any(|seq| seq == Some(0))
        {
            Some(Some(0))
        } else {
            creators.iter().map(|creator| creator.seq).max()
        };

        if let Some(seq) = seq {
            creators.retain(|creator| creator.seq == seq);
        }
    }
>>>>>>> 62bb23c4
}<|MERGE_RESOLUTION|>--- conflicted
+++ resolved
@@ -1,16 +1,5 @@
 use crate::{
     dao::{
-<<<<<<< HEAD
-        asset::{self, Entity},
-        asset_authority, asset_creators, asset_data, asset_grouping, cl_audits, Cursor, FullAsset,
-        GroupingSize, Pagination,
-    },
-    dapi::common::safe_select,
-    rpc::response::AssetList,
-};
-// >>>>>>> helius-nikhil/get-sigs-for-asset
-
-=======
         asset::{self},
         asset_authority, asset_creators, asset_data, asset_grouping, cl_audits_v2,
         extensions::{self, instruction::PascalCase},
@@ -19,16 +8,11 @@
     },
     rpc::filter::AssetSortDirection,
 };
->>>>>>> 62bb23c4
 use indexmap::IndexMap;
 use sea_orm::{entity::*, query::*, ConnectionTrait, DbErr, Order};
 use std::collections::HashMap;
 
-<<<<<<< HEAD
-pub fn paginate<'db, T, C>(
-=======
 pub fn paginate<T, C>(
->>>>>>> 62bb23c4
     pagination: &Pagination,
     limit: u64,
     stmt: T,
@@ -93,10 +77,7 @@
         pagination,
         limit,
         show_unverified_collections,
-<<<<<<< HEAD
-=======
         Some(creator),
->>>>>>> 62bb23c4
     )
     .await
 }
@@ -156,10 +137,7 @@
         pagination,
         limit,
         show_unverified_collections,
-<<<<<<< HEAD
-=======
         None,
->>>>>>> 62bb23c4
     )
     .await
 }
@@ -189,11 +167,7 @@
     .await
 }
 
-<<<<<<< HEAD
-pub async fn get_asset_batch(
-=======
 pub async fn get_assets(
->>>>>>> 62bb23c4
     conn: &impl ConnectionTrait,
     asset_ids: Vec<Vec<u8>>,
     pagination: &Pagination,
@@ -237,10 +211,7 @@
         pagination,
         limit,
         show_unverified_collections,
-<<<<<<< HEAD
-=======
         None,
->>>>>>> 62bb23c4
     )
     .await
 }
@@ -255,10 +226,7 @@
     pagination: &Pagination,
     limit: u64,
     show_unverified_collections: bool,
-<<<<<<< HEAD
-=======
     required_creator: Option<Vec<u8>>,
->>>>>>> 62bb23c4
 ) -> Result<Vec<FullAsset>, DbErr>
 where
     E: RelationTrait,
@@ -276,21 +244,14 @@
     let assets = paginate(pagination, limit, stmt, sort_direction, asset::Column::Id)
         .all(conn)
         .await?;
-<<<<<<< HEAD
-    get_related_for_assets(conn, assets, show_unverified_collections).await
-=======
     get_related_for_assets(conn, assets, show_unverified_collections, required_creator).await
->>>>>>> 62bb23c4
 }
 
 pub async fn get_related_for_assets(
     conn: &impl ConnectionTrait,
     assets: Vec<asset::Model>,
     show_unverified_collections: bool,
-<<<<<<< HEAD
-=======
     required_creator: Option<Vec<u8>>,
->>>>>>> 62bb23c4
 ) -> Result<Vec<FullAsset>, DbErr> {
     let asset_ids = assets.iter().map(|a| a.id.clone()).collect::<Vec<_>>();
 
@@ -339,8 +300,6 @@
         }
     }
 
-<<<<<<< HEAD
-=======
     // Filter out stale creators from each asset.
     for (_id, asset) in assets_map.iter_mut() {
         filter_out_stale_creators(&mut asset.creators);
@@ -366,7 +325,6 @@
         }
     }
 
->>>>>>> 62bb23c4
     let cond = if show_unverified_collections {
         Condition::all()
     } else {
@@ -418,12 +376,8 @@
     let assets = paginate(pagination, limit, stmt, sort_direction, asset::Column::Id)
         .all(conn)
         .await?;
-<<<<<<< HEAD
-    let full_assets = get_related_for_assets(conn, assets, show_unverified_collections).await?;
-=======
     let full_assets =
         get_related_for_assets(conn, assets, show_unverified_collections, None).await?;
->>>>>>> 62bb23c4
     Ok(full_assets)
 }
 
@@ -479,9 +433,6 @@
     })
 }
 
-<<<<<<< HEAD
-pub async fn get_signatures_for_asset(
-=======
 pub async fn fetch_transactions(
     conn: &impl ConnectionTrait,
     tree: Vec<u8>,
@@ -523,21 +474,10 @@
 }
 
 pub async fn get_asset_signatures(
->>>>>>> 62bb23c4
     conn: &impl ConnectionTrait,
     asset_id: Option<Vec<u8>>,
     tree_id: Option<Vec<u8>>,
     leaf_idx: Option<i64>,
-<<<<<<< HEAD
-    sort_direction: Order,
-    pagination: &Pagination,
-    limit: u64,
-) -> Result<Vec<(String, Option<String>)>, DbErr> {
-    // if tree_id and leaf_idx are provided, use them directly to fetch transactions
-    if let (Some(tree_id), Some(leaf_idx)) = (tree_id, leaf_idx) {
-        let transactions =
-            fetch_transactions(conn, tree_id, leaf_idx, sort_direction, pagination, limit).await?;
-=======
     pagination: &Pagination,
     limit: u64,
     sort_direction: Option<AssetSortDirection>,
@@ -546,7 +486,6 @@
     if let (Some(tree_id), Some(leaf_idx)) = (tree_id, leaf_idx) {
         let transactions =
             fetch_transactions(conn, tree_id, leaf_idx, pagination, limit, sort_direction).await?;
->>>>>>> 62bb23c4
         return Ok(transactions);
     }
 
@@ -571,53 +510,17 @@
         if tree.is_empty() {
             return Err(DbErr::Custom("Empty tree for asset".to_string()));
         }
-<<<<<<< HEAD
-        let leaf_id = asset
-            .nonce
-            .ok_or(DbErr::RecordNotFound("Leaf ID does not exist".to_string()))?;
-        let transactions =
-            fetch_transactions(conn, tree, leaf_id, sort_direction, pagination, limit).await?;
-=======
         let leaf_idx = asset
             .nonce
             .ok_or(DbErr::RecordNotFound("Leaf ID does not exist".to_string()))?;
         let transactions =
             fetch_transactions(conn, tree, leaf_idx, pagination, limit, sort_direction).await?;
->>>>>>> 62bb23c4
         Ok(transactions)
     } else {
         Ok(Vec::new())
     }
 }
 
-<<<<<<< HEAD
-pub async fn fetch_transactions(
-    conn: &impl ConnectionTrait,
-    tree: Vec<u8>,
-    leaf_id: i64,
-    sort_direction: Order,
-    pagination: &Pagination,
-    limit: u64,
-) -> Result<Vec<(String, Option<String>)>, DbErr> {
-    let mut stmt = cl_audits::Entity::find().filter(cl_audits::Column::Tree.eq(tree));
-    stmt = stmt.filter(cl_audits::Column::LeafIdx.eq(leaf_id));
-    stmt = stmt.order_by(cl_audits::Column::CreatedAt, sea_orm::Order::Desc);
-
-    stmt = paginate(
-        pagination,
-        limit,
-        stmt,
-        sort_direction,
-        cl_audits::Column::Id,
-    );
-    let transactions = stmt.all(conn).await?;
-    let transaction_list: Vec<(String, Option<String>)> = transactions
-        .into_iter()
-        .map(|transaction| (transaction.tx, transaction.instruction))
-        .collect();
-
-    Ok(transaction_list)
-=======
 fn filter_out_stale_creators(creators: &mut Vec<asset_creators::Model>) {
     // If the first creator is an empty Vec, it means the creator array is empty (which is allowed
     // for compressed assets in Bubblegum).
@@ -649,5 +552,4 @@
             creators.retain(|creator| creator.seq == seq);
         }
     }
->>>>>>> 62bb23c4
 }