<<<<<<< HEAD
// <<<<<<< HEAD
// use crate::dao::{
//     asset::{self},
//     asset_authority, asset_creators, asset_data, asset_grouping, Cursor, FullAsset, GroupingSize,
//     Pagination,
// =======
use crate::{
    dao::{
        asset::{self, Entity},
        asset_authority, asset_creators, asset_data, asset_grouping, cl_audits, Cursor, FullAsset,
        GroupingSize, Pagination,
    },
    dapi::common::safe_select,
    rpc::response::AssetList,
=======
use crate::dao::{
    asset::{self},
    asset_authority, asset_creators, asset_data, asset_grouping, Cursor, FullAsset, GroupingSize,
    Pagination,
>>>>>>> 9933c419
};
// >>>>>>> helius-nikhil/get-sigs-for-asset

use indexmap::IndexMap;
use sea_orm::{entity::*, query::*, ConnectionTrait, DbErr, Order};
use std::collections::HashMap;

pub fn paginate<'db, T, C>(
    pagination: &Pagination,
    limit: u64,
    stmt: T,
    sort_direction: Order,
    column: C,
) -> T
where
    T: QueryFilter + QuerySelect,
    C: ColumnTrait,
{
    let mut stmt = stmt;
    match pagination {
        Pagination::Keyset { before, after } => {
            if let Some(b) = before {
                stmt = stmt.filter(column.lt(b.clone()));
            }
            if let Some(a) = after {
                stmt = stmt.filter(column.gt(a.clone()));
            }
        }
        Pagination::Page { page } => {
            if *page > 0 {
                stmt = stmt.offset((page - 1) * limit)
            }
        }
        Pagination::Cursor(cursor) => {
            if *cursor != Cursor::default() {
                if sort_direction == sea_orm::Order::Asc {
                    stmt = stmt.filter(column.gt(cursor.id.clone()));
                } else {
                    stmt = stmt.filter(column.lt(cursor.id.clone()));
                }
            }
        }
    }
    stmt.limit(limit)
}

pub async fn get_by_creator(
    conn: &impl ConnectionTrait,
    creator: Vec<u8>,
    only_verified: bool,
    sort_by: Option<asset::Column>,
    sort_direction: Order,
    pagination: &Pagination,
    limit: u64,
    show_unverified_collections: bool,
) -> Result<Vec<FullAsset>, DbErr> {
    let mut condition = Condition::all()
        .add(asset_creators::Column::Creator.eq(creator))
        .add(asset::Column::Supply.gt(0));
    if only_verified {
        condition = condition.add(asset_creators::Column::Verified.eq(true));
    }
    get_by_related_condition(
        conn,
        condition,
        asset::Relation::AssetCreators,
        sort_by,
        sort_direction,
        pagination,
        limit,
        show_unverified_collections,
    )
    .await
}

pub async fn get_grouping(
    conn: &impl ConnectionTrait,
    group_key: String,
    group_value: String,
) -> Result<GroupingSize, DbErr> {
    let size = asset_grouping::Entity::find()
        .filter(
            Condition::all()
                .add(asset_grouping::Column::GroupKey.eq(group_key))
                .add(asset_grouping::Column::GroupValue.eq(group_value))
                .add(
                    Condition::any()
                        .add(asset_grouping::Column::Verified.eq(true))
                        .add(asset_grouping::Column::Verified.is_null()),
                ),
        )
        .count(conn)
        .await?;
    Ok(GroupingSize { size })
}

pub async fn get_by_grouping(
    conn: &impl ConnectionTrait,
    group_key: String,
    group_value: String,
    sort_by: Option<asset::Column>,
    sort_direction: Order,
    pagination: &Pagination,
    limit: u64,
    show_unverified_collections: bool,
) -> Result<Vec<FullAsset>, DbErr> {
    let mut condition = asset_grouping::Column::GroupKey
        .eq(group_key)
        .and(asset_grouping::Column::GroupValue.eq(group_value));

    if !show_unverified_collections {
        condition = condition.and(
            asset_grouping::Column::Verified
                .eq(true)
                .or(asset_grouping::Column::Verified.is_null()),
        );
    }

    get_by_related_condition(
        conn,
        Condition::all()
            .add(condition)
            .add(asset::Column::Supply.gt(0)),
        asset::Relation::AssetGrouping,
        sort_by,
        sort_direction,
        pagination,
        limit,
        show_unverified_collections,
    )
    .await
}

pub async fn get_assets_by_owner(
    conn: &impl ConnectionTrait,
    owner: Vec<u8>,
    sort_by: Option<asset::Column>,
    sort_direction: Order,
    pagination: &Pagination,
    limit: u64,
    show_unverified_collections: bool,
) -> Result<Vec<FullAsset>, DbErr> {
    let cond = Condition::all()
        .add(asset::Column::Owner.eq(owner))
        .add(asset::Column::Supply.gt(0));
    get_assets_by_condition(
        conn,
        cond,
        vec![],
        sort_by,
        sort_direction,
        pagination,
        limit,
        show_unverified_collections,
    )
    .await
}

pub async fn get_asset_batch(
    conn: &impl ConnectionTrait,
    asset_ids: Vec<Vec<u8>>,
    pagination: &Pagination,
    limit: u64,
) -> Result<Vec<FullAsset>, DbErr> {
    let cond = Condition::all()
        .add(asset::Column::Id.is_in(asset_ids))
        .add(asset::Column::Supply.gt(0));
    get_assets_by_condition(
        conn,
        cond,
        vec![],
        // Default values provided. The args below are not used for batch requests
        None,
        Order::Asc,
        pagination,
        limit,
        false,
    )
    .await
}

pub async fn get_by_authority(
    conn: &impl ConnectionTrait,
    authority: Vec<u8>,
    sort_by: Option<asset::Column>,
    sort_direction: Order,
    pagination: &Pagination,
    limit: u64,
    show_unverified_collections: bool,
) -> Result<Vec<FullAsset>, DbErr> {
    let cond = Condition::all()
        .add(asset_authority::Column::Authority.eq(authority))
        .add(asset::Column::Supply.gt(0));
    get_by_related_condition(
        conn,
        cond,
        asset::Relation::AssetAuthority,
        sort_by,
        sort_direction,
        pagination,
        limit,
        show_unverified_collections,
    )
    .await
}

async fn get_by_related_condition<E>(
    conn: &impl ConnectionTrait,
    condition: Condition,
    relation: E,
    sort_by: Option<asset::Column>,
    sort_direction: Order,
    pagination: &Pagination,
    limit: u64,
    show_unverified_collections: bool,
) -> Result<Vec<FullAsset>, DbErr>
where
    E: RelationTrait,
{
    let mut stmt = asset::Entity::find()
        .filter(condition)
        .join(JoinType::LeftJoin, relation.def());

    if let Some(col) = sort_by {
        stmt = stmt
            .order_by(col, sort_direction.clone())
            .order_by(asset::Column::Id, sort_direction.clone());
    }

    let assets = paginate(pagination, limit, stmt, sort_direction, asset::Column::Id)
        .all(conn)
        .await?;
    get_related_for_assets(conn, assets, show_unverified_collections).await
}

pub async fn get_related_for_assets(
    conn: &impl ConnectionTrait,
    assets: Vec<asset::Model>,
    show_unverified_collections: bool,
) -> Result<Vec<FullAsset>, DbErr> {
    let asset_ids = assets.iter().map(|a| a.id.clone()).collect::<Vec<_>>();

    let asset_data: Vec<asset_data::Model> = asset_data::Entity::find()
        .filter(asset_data::Column::Id.is_in(asset_ids))
        .all(conn)
        .await?;
    let asset_data_map = asset_data.into_iter().fold(HashMap::new(), |mut acc, ad| {
        acc.insert(ad.id.clone(), ad);
        acc
    });

    // Using IndexMap to preserve order.
    let mut assets_map = assets.into_iter().fold(IndexMap::new(), |mut acc, asset| {
        if let Some(ad) = asset
            .asset_data
            .clone()
            .and_then(|ad_id| asset_data_map.get(&ad_id))
        {
            let id = asset.id.clone();
            let fa = FullAsset {
                asset,
                data: ad.clone(),
                authorities: vec![],
                creators: vec![],
                groups: vec![],
            };
            acc.insert(id, fa);
        };
        acc
    });
    let ids = assets_map.keys().cloned().collect::<Vec<_>>();
    let authorities = asset_authority::Entity::find()
        .filter(asset_authority::Column::AssetId.is_in(ids.clone()))
        .order_by_asc(asset_authority::Column::AssetId)
        .all(conn)
        .await?;
    for a in authorities.into_iter() {
        if let Some(asset) = assets_map.get_mut(&a.asset_id) {
            asset.authorities.push(a);
        }
    }

    let creators = asset_creators::Entity::find()
        .filter(asset_creators::Column::AssetId.is_in(ids.clone()))
        .order_by_asc(asset_creators::Column::AssetId)
        .order_by_asc(asset_creators::Column::Position)
        .all(conn)
        .await?;
    for c in creators.into_iter() {
        if let Some(asset) = assets_map.get_mut(&c.asset_id) {
            asset.creators.push(c);
        }
    }

    let cond = if show_unverified_collections {
        Condition::all()
    } else {
        Condition::any()
            .add(asset_grouping::Column::Verified.eq(true))
            // Older versions of the indexer did not have the verified flag. A group would be present if and only if it was verified.
            // Therefore if verified is null, we can assume that the group is verified.
            .add(asset_grouping::Column::Verified.is_null())
    };

    let grouping = asset_grouping::Entity::find()
        .filter(asset_grouping::Column::AssetId.is_in(ids.clone()))
        .filter(asset_grouping::Column::GroupValue.is_not_null())
        .filter(cond)
        .order_by_asc(asset_grouping::Column::AssetId)
        .all(conn)
        .await?;
    for g in grouping.into_iter() {
        if let Some(asset) = assets_map.get_mut(&g.asset_id) {
            asset.groups.push(g);
        }
    }

    Ok(assets_map.into_iter().map(|(_, v)| v).collect())
}

pub async fn get_assets_by_condition(
    conn: &impl ConnectionTrait,
    condition: Condition,
    joins: Vec<RelationDef>,
    sort_by: Option<asset::Column>,
    sort_direction: Order,
    pagination: &Pagination,
    limit: u64,
    show_unverified_collections: bool,
) -> Result<Vec<FullAsset>, DbErr> {
    let mut stmt = asset::Entity::find();
    for def in joins {
        stmt = stmt.join(JoinType::LeftJoin, def);
    }
    stmt = stmt.filter(condition);
    if let Some(col) = sort_by {
        stmt = stmt
            .order_by(col, sort_direction.clone())
            .order_by(asset::Column::Id, sort_direction.clone());
    }

    let assets = paginate(pagination, limit, stmt, sort_direction, asset::Column::Id)
        .all(conn)
        .await?;
    let full_assets = get_related_for_assets(conn, assets, show_unverified_collections).await?;
    Ok(full_assets)
}

pub async fn get_by_id(
    conn: &impl ConnectionTrait,
    asset_id: Vec<u8>,
    include_no_supply: bool,
) -> Result<FullAsset, DbErr> {
    let mut asset_data =
        asset::Entity::find_by_id(asset_id.clone()).find_also_related(asset_data::Entity);
    if !include_no_supply {
        asset_data = asset_data.filter(Condition::all().add(asset::Column::Supply.gt(0)));
    }
    let asset_data: (asset::Model, asset_data::Model) =
        asset_data.one(conn).await.and_then(|o| match o {
            Some((a, Some(d))) => Ok((a, d)),
            _ => Err(DbErr::RecordNotFound("Asset Not Found".to_string())),
        })?;

    let (asset, data) = asset_data;
    let authorities: Vec<asset_authority::Model> = asset_authority::Entity::find()
        .filter(asset_authority::Column::AssetId.eq(asset.id.clone()))
        .order_by_asc(asset_authority::Column::AssetId)
        .all(conn)
        .await?;
    let creators: Vec<asset_creators::Model> = asset_creators::Entity::find()
        .filter(asset_creators::Column::AssetId.eq(asset.id.clone()))
        .order_by_asc(asset_creators::Column::Position)
        .all(conn)
        .await?;
    let grouping: Vec<asset_grouping::Model> = asset_grouping::Entity::find()
        .filter(asset_grouping::Column::AssetId.eq(asset.id.clone()))
        .filter(asset_grouping::Column::GroupValue.is_not_null())
        .filter(
            Condition::any()
                .add(asset_grouping::Column::Verified.eq(true))
                // Older versions of the indexer did not have the verified flag. A group would be present if and only if it was verified.
                // Therefore if verified is null, we can assume that the group is verified.
                .add(asset_grouping::Column::Verified.is_null()),
        )
        .order_by_asc(asset_grouping::Column::AssetId)
        .all(conn)
        .await?;
    Ok(FullAsset {
        asset,
        data,
        authorities,
        creators,
        groups: grouping,
    })
}

pub async fn get_signatures_for_asset(
    conn: &impl ConnectionTrait,
    asset_id: Option<Vec<u8>>,
    tree_id: Option<Vec<u8>>,
    leaf_idx: Option<i64>,
    sort_direction: Order,
    pagination: &Pagination,
    limit: u64,
) -> Result<Vec<(String, Option<String>)>, DbErr> {
    // if tree_id and leaf_idx are provided, use them directly to fetch transactions
    if let (Some(tree_id), Some(leaf_idx)) = (tree_id, leaf_idx) {
        let transactions = fetch_transactions(conn, tree_id, leaf_idx, sort_direction, pagination, limit).await?;
        return Ok(transactions);
    }

    if asset_id.is_none() {
        return Err(DbErr::Custom(
            "Either 'id' or both 'tree' and 'leafIndex' must be provided".to_string(),
        ));
    }

    // if only asset_id is provided, fetch the latest tree and leaf_idx (asset.nonce) for the asset
    // and use them to fetch transactions
    let stmt = asset::Entity::find()
        .distinct_on([(asset::Entity, asset::Column::Id)])
        .filter(asset::Column::Id.eq(asset_id))
        .order_by(asset::Column::Id, Order::Desc)
        .limit(1);
    let asset = stmt.one(conn).await?;
    if let Some(asset) = asset {
        let tree = asset
            .tree_id
            .ok_or(DbErr::RecordNotFound("Tree not found".to_string()))?;
        if tree.is_empty() {
            return Err(DbErr::Custom("Empty tree for asset".to_string()));
        }
        let leaf_id = asset
            .nonce
            .ok_or(DbErr::RecordNotFound("Leaf ID does not exist".to_string()))?;
        let transactions = fetch_transactions(conn, tree, leaf_id, sort_direction, pagination, limit).await?;
        Ok(transactions)
    } else {
        Ok(Vec::new())
    }
}

pub async fn fetch_transactions(
    conn: &impl ConnectionTrait,
    tree: Vec<u8>,
    leaf_id: i64,
    sort_direction: Order,
    pagination: &Pagination,
    limit: u64,
) -> Result<Vec<(String, Option<String>)>, DbErr> {
    let mut stmt = cl_audits::Entity::find().filter(cl_audits::Column::Tree.eq(tree));
    stmt = stmt.filter(cl_audits::Column::LeafIdx.eq(leaf_id));
    stmt = stmt.order_by(cl_audits::Column::CreatedAt, sea_orm::Order::Desc);

    stmt = paginate(pagination, limit, stmt, sort_direction, cl_audits::Column::Id);
    let transactions = stmt.all(conn).await?;
    let transaction_list: Vec<(String, Option<String>)> = transactions
        .into_iter()
        .map(|transaction| (transaction.tx, transaction.instruction))
        .collect();

    Ok(transaction_list)
}<|MERGE_RESOLUTION|>--- conflicted
+++ resolved
@@ -1,10 +1,3 @@
-<<<<<<< HEAD
-// <<<<<<< HEAD
-// use crate::dao::{
-//     asset::{self},
-//     asset_authority, asset_creators, asset_data, asset_grouping, Cursor, FullAsset, GroupingSize,
-//     Pagination,
-// =======
 use crate::{
     dao::{
         asset::{self, Entity},
@@ -13,12 +6,6 @@
     },
     dapi::common::safe_select,
     rpc::response::AssetList,
-=======
-use crate::dao::{
-    asset::{self},
-    asset_authority, asset_creators, asset_data, asset_grouping, Cursor, FullAsset, GroupingSize,
-    Pagination,
->>>>>>> 9933c419
 };
 // >>>>>>> helius-nikhil/get-sigs-for-asset
 
