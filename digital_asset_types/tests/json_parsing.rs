#[cfg(test)]
use blockbuster::token_metadata::state::TokenStandard as TSBlockbuster;
use digital_asset_types::dao::asset_data;
use digital_asset_types::dao::sea_orm_active_enums::{ChainMutability, Mutability};
use digital_asset_types::dapi::common::v1_content_from_json;
use digital_asset_types::json::ChainDataV1;
use digital_asset_types::rpc::Content;
use digital_asset_types::rpc::File;
use solana_sdk::signature::Keypair;
use solana_sdk::signer::Signer;

pub async fn load_test_json(file_name: &str) -> serde_json::Value {
    let json = tokio::fs::read_to_string(format!("tools/data/{}", file_name))
        .await
        .unwrap();
    serde_json::from_str(&json).unwrap()
}

pub async fn parse_onchain_json(json: serde_json::Value) -> Content {
    let asset_data = asset_data::Model {
        id: Keypair::new().pubkey().to_bytes().to_vec(),
        chain_data_mutability: ChainMutability::Mutable,
        chain_data: serde_json::to_value(ChainDataV1 {
            name: String::from("Handalf"),
            symbol: String::from(""),
            edition_nonce: None,
            primary_sale_happened: true,
            token_standard: Some(TSBlockbuster::NonFungible),
            uses: None,
        })
        .unwrap(),
        metadata_url: String::from("some url"),
        metadata_mutability: Mutability::Mutable,
        metadata: json,
        slot_updated: 0,
        reindex: None,
        raw_name: Some(String::from("Handalf").into_bytes().to_vec()),
        raw_symbol: Some(String::from("").into_bytes().to_vec()),
<<<<<<< HEAD
=======
        base_info_seq: Some(0),
>>>>>>> 62bb23c4
    };

    v1_content_from_json(&asset_data).unwrap()
}

#[tokio::test]
async fn simple_content() {
    let j = load_test_json("mad_lad.json").await;
    let parsed = parse_onchain_json(j.clone()).await;
    assert_eq!(
        parsed.files,
        Some(vec![
            File {
                uri: Some("https://madlads.s3.us-west-2.amazonaws.com/images/1.png".to_string()),
                mime: Some("image/png".to_string()),
                quality: None,
                contexts: None,
            },
            File {
                uri: Some(
                    "https://arweave.net/qJ5B6fx5hEt4P7XbicbJQRyTcbyLaV-OQNA1KjzdqOQ/1.png"
                        .to_string(),
                ),
                mime: Some("image/png".to_string()),
                quality: None,
                contexts: None,
            }
        ])
    );

    assert_eq!(
        parsed
            .clone()
            .links
            .unwrap()
            .get("image")
            .unwrap()
            .as_str()
            .unwrap(),
        "https://madlads.s3.us-west-2.amazonaws.com/images/1.png"
    );
    assert_eq!(
        parsed
            .links
            .unwrap()
            .get("external_url")
            .unwrap()
            .as_str()
            .unwrap(),
        "https://madlads.com"
    );
}

#[tokio::test]
async fn complex_content() {
    let j = load_test_json("infinite_fungi.json").await;
    let parsed = parse_onchain_json(j).await;
    assert_eq!(
        parsed.files,
        Some(vec![
            File {
                uri: Some(
                    "https://arweave.net/_a4sXT6fOHI-5VHFOHLEF73wqKuZtJgE518Ciq9DGyI?ext=gif"
                        .to_string(),
                ),
                mime: Some("image/gif".to_string()),
                quality: None,
                contexts: None,
            },
            File {
                uri: Some(
                    "https://arweave.net/HVOJ3bTpqMJJJtd5nW2575vPTekLa_SSDsQc7AqV_Ho?ext=mp4"
                        .to_string()
                ),
                mime: Some("video/mp4".to_string()),
                quality: None,
                contexts: None,
            },
        ])
    );
    assert_eq!(
        parsed
            .clone()
            .links
            .unwrap()
            .get("image")
            .unwrap()
            .as_str()
            .unwrap(),
        "https://arweave.net/_a4sXT6fOHI-5VHFOHLEF73wqKuZtJgE518Ciq9DGyI?ext=gif"
    );
    assert_eq!(
        parsed
            .links
            .unwrap()
            .get("animation_url")
            .unwrap()
            .as_str()
            .unwrap(),
        "https://arweave.net/HVOJ3bTpqMJJJtd5nW2575vPTekLa_SSDsQc7AqV_Ho?ext=mp4"
    );
}<|MERGE_RESOLUTION|>--- conflicted
+++ resolved
@@ -36,10 +36,7 @@
         reindex: None,
         raw_name: Some(String::from("Handalf").into_bytes().to_vec()),
         raw_symbol: Some(String::from("").into_bytes().to_vec()),
-<<<<<<< HEAD
-=======
         base_info_seq: Some(0),
->>>>>>> 62bb23c4
     };
 
     v1_content_from_json(&asset_data).unwrap()
