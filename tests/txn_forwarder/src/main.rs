use {
    anyhow::Context,
    clap::Parser,
    figment::{util::map, value::Value},
    futures::{
        future::{try_join_all, BoxFuture, FutureExt},
        stream::StreamExt,
    },
    log::info,
    plerkle_messenger::{MessengerConfig, ACCOUNT_STREAM, TRANSACTION_STREAM},
    plerkle_serialization::serializer::seralize_encoded_transaction_with_status,
<<<<<<< HEAD
    prometheus::{IntGaugeVec, Opts, Registry, TextEncoder},
=======
    prometheus::{IntCounterVec, Opts, Registry},
>>>>>>> a82f684b
    solana_client::{
        nonblocking::rpc_client::RpcClient, rpc_config::RpcTransactionConfig,
        rpc_request::RpcRequest,
    },
    solana_sdk::{
        commitment_config::{CommitmentConfig, CommitmentLevel},
        pubkey::Pubkey,
        signature::Signature,
    },
    solana_transaction_status::{EncodedConfirmedTransactionWithStatusMeta, UiTransactionEncoding},
    std::{
        collections::{BTreeMap, HashMap},
        env,
        str::FromStr,
        sync::Arc,
    },
    tokio::{
        sync::{mpsc, Mutex},
        time::Duration,
    },
    txn_forwarder::{find_signatures, read_lines, rpc_send_with_retries, save_metrics},
};

lazy_static::lazy_static! {
    pub static ref TXN_FORWARDER_SENT: IntGaugeVec = IntGaugeVec::new(
        Opts::new("txn_forwarder_sent", "Number of sent transactions"),
        &["tree"]
    ).unwrap();
}

#[derive(Parser)]
#[command(next_line_help = true)]
struct Cli {
    #[arg(long)]
    redis_url: String,
    #[arg(long)]
    rpc_url: String,
    #[arg(long, short, default_value_t = 25)]
    concurrency: usize,
    /// Size of Redis connections pool
    #[arg(long, default_value_t = 25)]
    concurrency_redis: usize,
    /// Size of signatures queue
    #[arg(long, default_value_t = 25_000)]
    signatures_history_queue: usize,
    #[arg(long, short, default_value_t = 3)]
    max_retries: u8,
    #[arg(long)]
    group: Option<String>,
    /// Path to prometheus output
    #[arg(long)]
    prom: Option<String>,
    /// Prometheus metrics file update interval
    #[arg(long, default_value_t = 1_000)]
    prom_save_interval: u64,
    #[command(subcommand)]
    action: Action,
}

#[derive(clap::Subcommand, Clone)]
enum Action {
    Address {
        #[arg(long)]
        address: String,
        #[arg(long)]
        include_failed: Option<bool>,
    },
    Addresses {
        #[arg(long)]
        file: String,
    },
    Single {
        #[arg(long)]
        txn: String,
    },
    Scenario {
        #[arg(long)]
        scenario_file: String,
    },
}

#[derive(Debug, Clone)]
struct MessengerPool {
    tx: mpsc::Sender<Box<dyn plerkle_messenger::Messenger>>,
    rx: Arc<Mutex<mpsc::Receiver<Box<dyn plerkle_messenger::Messenger>>>>,
}

impl MessengerPool {
    async fn new(size: usize, config: &BTreeMap<String, Value>) -> anyhow::Result<Self> {
        let (tx, rx) = mpsc::channel(size);

        for _ in 0..size {
            let messenenger_config = MessengerConfig {
                messenger_type: plerkle_messenger::MessengerType::Redis,
                connection_config: config.clone(),
            };
            let mut messenger = plerkle_messenger::select_messenger(messenenger_config).await?;
            messenger.add_stream(TRANSACTION_STREAM).await?;
            messenger.add_stream(ACCOUNT_STREAM).await?;
            messenger
                .set_buffer_size(TRANSACTION_STREAM, 10000000000000000)
                .await;
            if tx.try_send(messenger).is_err() {
                panic!("expect empty channel");
            }
        }

        Ok(Self {
            tx,
            rx: Arc::new(Mutex::new(rx)),
        })
    }

    async fn send(
        &self,
        pubkey: Option<Pubkey>,
        signature: Signature,
        tx: EncodedConfirmedTransactionWithStatusMeta,
    ) -> anyhow::Result<()> {
        // ignore if tx failed or meta is missed
        let meta = tx.transaction.meta.as_ref();
        if meta.map(|meta| meta.status.is_err()).unwrap_or(true) {
            return Ok(());
        }

        let fbb = flatbuffers::FlatBufferBuilder::new();
        let fbb = seralize_encoded_transaction_with_status(fbb, tx)
            .with_context(|| format!("failed to serialize transaction with {signature}"))?;
        let bytes = fbb.finished_data();

        let mut rx = self.rx.lock().await;
        let mut messenger = rx
            .recv()
            .await
            .ok_or_else(|| anyhow::anyhow!("failed to ger messenger"))?;
        drop(rx);

        let result = messenger.send(TRANSACTION_STREAM, bytes).await;
        if self.tx.try_send(messenger).is_err() {
            panic!("expect empty channel");
        }
        result?;

        info!("Sent transaction to stream {signature}");
        if let Some(pubkey) = pubkey {
            TXN_FORWARDER_SENT
                .with_label_values(&[&pubkey.to_string()])
                .inc();
        } else {
            TXN_FORWARDER_SENT.with_label_values(&["undefined"]).inc();
        }

        Ok(())
    }
}

#[tokio::main]
async fn main() -> anyhow::Result<()> {
    env::set_var(
        env_logger::DEFAULT_FILTER_ENV,
        env::var_os(env_logger::DEFAULT_FILTER_ENV).unwrap_or_else(|| "info".into()),
    );
    env_logger::init();

    let cli = Cli::parse();
<<<<<<< HEAD

    let mut labels = HashMap::new();
    if let Some(group) = cli.group {
        labels.insert("group".to_string(), group);
    }
    let registry: Registry = Registry::new_custom(None, Some(labels)).unwrap();
    registry
        .register(Box::new(TXN_FORWARDER_SENT.clone()))
        .unwrap();

=======
>>>>>>> a82f684b
    let config_wrapper = Value::from(map! {
        "redis_connection_str" => cli.redis_url,
        "pipeline_size_bytes" => 1u128.to_string(),
    });
    let config = config_wrapper.into_dict().unwrap();
    let messenger = MessengerPool::new(cli.concurrency_redis, &config).await?;
    let (tx, rx) = mpsc::unbounded_channel();

    // metrics
    REGISTRY
        .register(Box::new(TXN_FORWARDER_SENT.clone()))
        .unwrap();
    let metrics_jh = save_metrics(
        &REGISTRY,
        cli.prom,
        Duration::from_millis(cli.prom_save_interval),
    );

    match cli.action {
        Action::Address {
            include_failed: _include_failed,
            address,
        } => {
            let pubkey = Pubkey::from_str(&address).context("failed to parse address")?;
            tx.send(
                send_address(
                    pubkey,
                    cli.rpc_url,
                    messenger,
                    cli.signatures_history_queue,
                    cli.max_retries,
                    tx.clone(),
                )
                .boxed(),
            )
            .map_err(|_| anyhow::anyhow!("failed to send job"))?;
        }
        Action::Addresses { file } => {
            let mut lines = read_lines(&file).await?;
            while let Some(maybe_line) = lines.next().await {
                let line = maybe_line?;
                let pubkey = Pubkey::from_str(&line).context("failed to parse address")?;
                let rpc_url = cli.rpc_url.clone();
                let messenger = messenger.clone();
                tx.send(
                    send_address(
                        pubkey,
                        rpc_url,
                        messenger,
                        cli.signatures_history_queue,
                        cli.max_retries,
                        tx.clone(),
                    )
                    .boxed(),
                )
                .map_err(|_| anyhow::anyhow!("failed to send job"))?;
            }
        }
        Action::Single { txn } => {
            let sig = Signature::from_str(&txn).context("failed to parse signature")?;
            tx.send(send_tx(None, sig, cli.rpc_url, cli.max_retries, messenger).boxed())
                .map_err(|_| anyhow::anyhow!("failed to send job"))?;
        }
        Action::Scenario { scenario_file } => {
            let mut lines = read_lines(&scenario_file).await?;
            while let Some(maybe_line) = lines.next().await {
                let line = maybe_line?;
                let sig = Signature::from_str(&line).context("failed to parse signature")?;
                let rpc_url = cli.rpc_url.clone();
                let messenger = messenger.clone();
                tx.send(send_tx(None, sig, rpc_url, cli.max_retries, messenger).boxed())
                    .map_err(|_| anyhow::anyhow!("failed to send job"))?;
            }
        }
    }
    drop(tx);

    let rx = Arc::new(Mutex::new(rx));
    try_join_all((0..cli.concurrency).map(|_| {
        let rx = Arc::clone(&rx);
        async move {
            loop {
                let mut locked = rx.lock().await;
                let maybe_fut = locked.recv().await;
                drop(locked);

                match maybe_fut {
                    Some(fut) => fut.await?,
                    None => return Ok::<(), anyhow::Error>(()),
                }
            }
        }
    }))
    .await?;

<<<<<<< HEAD
    if let Some(prom) = cli.prom {
        let metrics = TextEncoder::new()
            .encode_to_string(&registry.gather())
            .context("could not encode custom metrics")?;
        fs::write(prom, metrics).await?;
    }

    Ok(())
=======
    metrics_jh.await
>>>>>>> a82f684b
}

async fn send_address(
    pubkey: Pubkey,
    rpc_url: String,
    messenger: MessengerPool,
    signatures_history_queue: usize,
    max_retries: u8,
    tasks_tx: mpsc::UnboundedSender<BoxFuture<'static, anyhow::Result<()>>>,
) -> anyhow::Result<()> {
    let client = RpcClient::new(rpc_url.clone());
    let mut all_sig = find_signatures(pubkey, client, signatures_history_queue);
    while let Some(sig) = all_sig.recv().await {
        let rpc_url = rpc_url.clone();
        let messenger = messenger.clone();
        tasks_tx
            .send(send_tx(Some(pubkey), sig?, rpc_url, max_retries, messenger).boxed())
            .map_err(|_| anyhow::anyhow!("failed to send job"))?;
    }
    Ok(())
}

async fn send_tx(
    pubkey: Option<Pubkey>,
    signature: Signature,
    rpc_url: String,
    max_retries: u8,
    messenger: MessengerPool,
) -> anyhow::Result<()> {
    const CONFIG: RpcTransactionConfig = RpcTransactionConfig {
        encoding: Some(UiTransactionEncoding::Base64),
        commitment: Some(CommitmentConfig {
            commitment: CommitmentLevel::Finalized,
        }),
        max_supported_transaction_version: Some(0),
    };

    let client = RpcClient::new(rpc_url);
    let tx: EncodedConfirmedTransactionWithStatusMeta = rpc_send_with_retries(
        &client,
        RpcRequest::GetTransaction,
        serde_json::json!([signature.to_string(), CONFIG,]),
        max_retries,
        signature,
    )
    .await?;
    messenger.send(pubkey, signature, tx).await
}<|MERGE_RESOLUTION|>--- conflicted
+++ resolved
@@ -9,11 +9,7 @@
     log::info,
     plerkle_messenger::{MessengerConfig, ACCOUNT_STREAM, TRANSACTION_STREAM},
     plerkle_serialization::serializer::seralize_encoded_transaction_with_status,
-<<<<<<< HEAD
-    prometheus::{IntGaugeVec, Opts, Registry, TextEncoder},
-=======
-    prometheus::{IntCounterVec, Opts, Registry},
->>>>>>> a82f684b
+    prometheus::{IntGaugeVec, Opts, Registry},
     solana_client::{
         nonblocking::rpc_client::RpcClient, rpc_config::RpcTransactionConfig,
         rpc_request::RpcRequest,
@@ -179,19 +175,16 @@
     env_logger::init();
 
     let cli = Cli::parse();
-<<<<<<< HEAD
 
     let mut labels = HashMap::new();
     if let Some(group) = cli.group {
         labels.insert("group".to_string(), group);
     }
-    let registry: Registry = Registry::new_custom(None, Some(labels)).unwrap();
+    let registry: Arc<Registry> = Arc::new(Registry::new_custom(None, Some(labels)).unwrap());
     registry
         .register(Box::new(TXN_FORWARDER_SENT.clone()))
         .unwrap();
 
-=======
->>>>>>> a82f684b
     let config_wrapper = Value::from(map! {
         "redis_connection_str" => cli.redis_url,
         "pipeline_size_bytes" => 1u128.to_string(),
@@ -201,11 +194,8 @@
     let (tx, rx) = mpsc::unbounded_channel();
 
     // metrics
-    REGISTRY
-        .register(Box::new(TXN_FORWARDER_SENT.clone()))
-        .unwrap();
     let metrics_jh = save_metrics(
-        &REGISTRY,
+        registry.clone(),
         cli.prom,
         Duration::from_millis(cli.prom_save_interval),
     );
@@ -287,18 +277,7 @@
     }))
     .await?;
 
-<<<<<<< HEAD
-    if let Some(prom) = cli.prom {
-        let metrics = TextEncoder::new()
-            .encode_to_string(&registry.gather())
-            .context("could not encode custom metrics")?;
-        fs::write(prom, metrics).await?;
-    }
-
-    Ok(())
-=======
     metrics_jh.await
->>>>>>> a82f684b
 }
 
 async fn send_address(
