--- conflicted
+++ resolved
@@ -11,10 +11,7 @@
 log = "0.4.17"
 nft_ingester = { path = "../../nft_ingester" }
 sea-orm = { version = "0.10.6", features = ["macros", "runtime-tokio-rustls", "sqlx-postgres", "with-chrono", "mock"] }
-<<<<<<< HEAD
 sea-query = { version = "0.28.1", features = ["postgres-array"] }
 solana-sdk = { version = "1.14.10" }
-=======
 sqlx = { version = "0.6.2", features = ["macros", "runtime-tokio-rustls", "postgres", "uuid", "offline", "json"] }
-tokio = { version = "1.23.0", features = ["macros", "rt-multi-thread"] }
->>>>>>> 653fd886
+tokio = { version = "1.23.0", features = ["macros", "rt-multi-thread"] }