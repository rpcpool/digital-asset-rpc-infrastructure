use {
    anchor_client::anchor_lang::AnchorDeserialize,
    anyhow::Context,
    clap::{arg, Parser, Subcommand},
    digital_asset_types::dao::cl_items,
    futures::{
        future::{try_join, try_join_all, BoxFuture, FutureExt, TryFutureExt},
        stream::{self, StreamExt},
    },
    log::{debug, error, info},
    prometheus::{IntCounter, IntGaugeVec, Opts, Registry},
    sea_orm::{
        sea_query::{Expr, Value},
        ColumnTrait, ConnectionTrait, DatabaseConnection, DbBackend, DbErr, EntityTrait,
        FromQueryResult, QueryFilter, QuerySelect, QueryTrait, SqlxPostgresConnector, Statement,
    },
    solana_client::{
        nonblocking::rpc_client::RpcClient, rpc_config::RpcTransactionConfig,
        rpc_request::RpcRequest,
    },
    solana_sdk::{
        commitment_config::{CommitmentConfig, CommitmentLevel},
        pubkey::{ParsePubkeyError, Pubkey},
        signature::Signature,
        transaction::VersionedTransaction,
    },
    solana_transaction_status::{
        option_serializer::OptionSerializer, EncodedConfirmedTransactionWithStatusMeta,
        UiTransactionEncoding, UiTransactionStatusMeta,
    },
    spl_account_compression::{
        state::{
            merkle_tree_get_size, ConcurrentMerkleTreeHeader, CONCURRENT_MERKLE_TREE_HEADER_SIZE_V1,
        },
        AccountCompressionEvent, ChangeLogEvent,
    },
    sqlx::postgres::{PgConnectOptions, PgPoolOptions},
    std::{
        cmp,
        collections::HashMap,
        env,
        num::NonZeroUsize,
        pin::Pin,
        str::FromStr,
        sync::{
            atomic::{AtomicUsize, Ordering},
            Arc,
        },
    },
    tokio::{
        fs::OpenOptions,
        io::{stdout, AsyncWrite, AsyncWriteExt},
        sync::{mpsc, Mutex},
        time::Duration,
    },
    txn_forwarder::{find_signatures, read_lines, rpc_send_with_retries, save_metrics},
};

lazy_static::lazy_static! {

    pub static ref TREE_STATUS_MAX_SEQ: IntGaugeVec = IntGaugeVec::new(
        Opts::new("tree_status_max_seq", "Maximum sequence of the tree"),
        &["tree"]
    ).unwrap();

    pub static ref TREE_STATUS_MISSING_SEQ: IntGaugeVec = IntGaugeVec::new(
        Opts::new("tree_status_missing_seq", "Number of missing sequences of the tree"),
        &["tree"]
    ).unwrap();

    pub static ref TREE_STATUS_LEAVES_COMPLETED: IntCounter = IntCounter::new(
        "tree_status_leaves_completed", "Number of complete trees"
    ).unwrap();

    pub static ref TREE_STATUS_LEAVES_INCOMPLETE: IntCounter = IntCounter::new(
        "tree_status_leaves_incomplete", "Number of incomplete trees"
    ).unwrap();

    pub static ref TREE_STATUS_MISSED_LEAVES: IntGaugeVec = IntGaugeVec::new(
        Opts::new("tree_status_missed_leaves", "Number of missed leaves"),
        &["tree"]
    ).unwrap();
}

#[derive(Debug, Clone, PartialEq, Eq, thiserror::Error)]
pub enum ParseError {
    #[error("failed to load Transaction Meta")]
    TransactionMeta,
    #[error("failed to decode Transaction")]
    Transaction,
    #[error("failed to decode instruction data: {0}")]
    Instruction(#[from] bs58::decode::Error),
    #[error("failed to parse pubkey: {0}")]
    Pubkey(#[from] ParsePubkeyError),
}

#[derive(Debug, FromQueryResult, Clone)]
struct MaxSeqItem {
    max_seq: i64,
    cnt_seq: i64,
}

#[allow(dead_code)]
#[derive(Debug, FromQueryResult, Clone)]
struct MissingSeq {
    missing_seq: i64,
}

#[derive(Debug, FromQueryResult)]
struct AssetMaxSeq {
    leaf_idx: i64,
    seq: i64,
}

#[derive(Debug)]
struct LeafNode {
    leaf: Vec<u8>,
    index: i64,
}

type MaybeLeafNode = Option<LeafNode>;

#[derive(Parser)]
#[command(next_line_help = true, author, version, about)]
struct Args {
    /// Solana RPC endpoint.
    #[arg(long, short, alias = "rpc-url")]
    rpc: String,

    /// Number of concurrent requests for fetching transactions.
    #[arg(long, short, default_value_t = 25)]
    concurrency: usize,

    /// Size of signatures queue
    #[arg(long, default_value_t = 25_000)]
    signatures_history_queue: usize,

    /// Maximum number of retries for transaction fetching.
    #[arg(long, short, default_value_t = 3)]
    max_retries: u8,

    /// Path to prometheus output
    #[arg(long)]
    prom: Option<String>,

<<<<<<< HEAD
    // Optional prometheus group
    #[arg(long)]
    group: Option<String>,
=======
    /// Prometheus metrics file update interval
    #[arg(long, default_value_t = 1_000)]
    prom_save_interval: u64,
>>>>>>> a82f684b

    #[command(subcommand)]
    action: Action,
}

impl Args {
    async fn get_pg_conn(&self) -> anyhow::Result<DatabaseConnection> {
        match &self.action {
            Action::CheckTree { pg_url, .. }
            | Action::CheckTrees { pg_url, .. }
            | Action::CheckTreeLeafs { pg_url, .. }
            | Action::CheckTreesLeafs { pg_url, .. } => {
                let options: PgConnectOptions = pg_url.parse().unwrap();

                // Create postgres pool
                let pool = PgPoolOptions::new()
                    .min_connections(2)
                    .max_connections(10)
                    .connect_with(options)
                    .await?;

                // Create new postgres connection
                Ok(SqlxPostgresConnector::from_sqlx_postgres_pool(pool))
            }
            Action::ShowTree { .. } | Action::ShowTrees { .. } => {
                anyhow::bail!("show-tree and show-tress do not have connection to database")
            }
        }
    }
}

#[derive(Subcommand, Clone)]
enum Action {
    /// Checks a single merkle tree to check if it's fully indexed
    CheckTree {
        #[arg(short, long)]
        pg_url: String,
        #[arg(short, long, help = "Tree pubkey")]
        tree: String,
    },
    /// Checks a list of merkle trees to check if they're fully indexed
    CheckTrees {
        #[arg(short, long)]
        pg_url: String,
        #[arg(short, long, help = "Path to file with trees pubkeys")]
        file: String,
    },
    /// Checks leafs from a single merkle tree with assets from database
    CheckTreeLeafs {
        #[arg(short, long)]
        pg_url: String,
        #[arg(short, long)]
        output: Option<String>,
        #[arg(short, long, help = "Tree pubkey")]
        tree: String,
    },
    /// Checks leafs from merkle tree from a file with assets from database
    CheckTreesLeafs {
        #[arg(short, long)]
        pg_url: String,
        #[arg(short, long)]
        output: Option<String>,
        #[arg(short, long, help = "Path to file with trees pubkeys")]
        file: String,
    },
    /// Show a tree
    ShowTree {
        #[arg(short, long, help = "Takes a single tree as a parameter to check")]
        tree: String,
    },
    /// Shows a list of trees
    ShowTrees {
        #[arg(short, long, help = "Path to file with trees pubkeys")]
        file: String,
    },
}

#[tokio::main]
async fn main() -> anyhow::Result<()> {
    // RUST_LOG=info,sqlx=warn,tree_status=debug
    env::set_var(
        env_logger::DEFAULT_FILTER_ENV,
        env::var_os(env_logger::DEFAULT_FILTER_ENV).unwrap_or_else(|| "info,sqlx=warn".into()),
    );
    env_logger::init();

    let args = Args::parse();

<<<<<<< HEAD
    let mut labels: HashMap<String, String> = HashMap::new();
    if let Some(group) = args.group.clone() {
        labels.insert("group".to_string(), group);
    }

    let registry: Registry = Registry::new_custom(None, Some(labels)).unwrap();

=======
    // metrics
>>>>>>> a82f684b
    macro_rules! register {
        ($collector:ident) => {
            registry
                .register(Box::new($collector.clone()))
                .expect("collector can't be registered");
        };
    }
    register!(TREE_STATUS_MAX_SEQ);
    register!(TREE_STATUS_MISSING_SEQ);
    register!(TREE_STATUS_LEAVES_COMPLETED);
    register!(TREE_STATUS_LEAVES_INCOMPLETE);
    register!(TREE_STATUS_MISSED_LEAVES);
<<<<<<< HEAD
=======
    let metrics_jh = save_metrics(
        &REGISTRY,
        args.prom.clone(),
        Duration::from_millis(args.prom_save_interval),
    );
>>>>>>> a82f684b

    let concurrency = NonZeroUsize::new(args.concurrency)
        .ok_or_else(|| anyhow::anyhow!("invalid concurrency: {}", args.concurrency))?;

    // Set up RPC interface
    let pubkeys_str = match &args.action {
        Action::CheckTree { tree, .. }
        | Action::CheckTreeLeafs { tree, .. }
        | Action::ShowTree { tree } => {
            let tree = tree.clone();
            stream::once(async move { Ok(tree) }).boxed()
        }
        Action::CheckTrees { file, .. }
        | Action::CheckTreesLeafs { file, .. }
        | Action::ShowTrees { file } => read_lines(file).await?.boxed(),
    };

    let mut pubkeys = pubkeys_str.map(|maybe_pubkey_str| {
        maybe_pubkey_str.map_err(Into::into).and_then(|pubkey_str| {
            pubkey_str
                .parse::<Pubkey>()
                .with_context(|| format!("failed to parse pubkey: {}", &pubkey_str))
        })
    });

    match &args.action {
        Action::CheckTree { .. } | Action::CheckTrees { .. } => {
            let client = RpcClient::new(args.rpc.clone());
            let conn = args.get_pg_conn().await?;
            while let Some(maybe_pubkey) = pubkeys.next().await {
                let pubkey = maybe_pubkey?;
                info!("checking tree {pubkey}, hex: {}", hex::encode(pubkey));
                if let Err(error) = check_tree(pubkey, &client, &conn).await {
                    error!("{:?}", error);
                }
            }
        }
        Action::CheckTreeLeafs { output, .. } | Action::CheckTreesLeafs { output, .. } => {
            let conn = args.get_pg_conn().await?;
            let mut output: Option<Pin<Box<dyn AsyncWrite>>> = if let Some(output) = output {
                Some(if output == "-" {
                    Box::pin(stdout())
                } else {
                    Box::pin(
                        OpenOptions::new()
                            .write(true)
                            .create(true)
                            .truncate(true)
                            .open(output)
                            .await?,
                    )
                })
            } else {
                None
            };
            while let Some(maybe_pubkey) = pubkeys.next().await {
                let pubkey = maybe_pubkey?;
                info!("checking tree leafs {pubkey}, hex: {}", hex::encode(pubkey));
                if let Err(error) = check_tree_leafs(
                    pubkey,
                    &args.rpc,
                    args.signatures_history_queue,
                    concurrency,
                    args.max_retries,
                    &conn,
                    output.as_mut(),
                )
                .await
                {
                    error!("{:?}", error);
                }
            }
            if let Some(mut output) = output {
                output.flush().await?;
            }
        }
        Action::ShowTree { .. } | Action::ShowTrees { .. } => {
            while let Some(maybe_pubkey) = pubkeys.next().await {
                let pubkey = maybe_pubkey?;
                info!("showing tree {pubkey}, hex: {}", hex::encode(pubkey));
                if let Err(error) = read_tree(
                    pubkey,
                    &args.rpc,
                    args.signatures_history_queue,
                    concurrency,
                    args.max_retries,
                )
                .await
                {
                    error!("{:?}", error);
                }
            }
        }
    }

<<<<<<< HEAD
    if let Some(prom) = args.prom {
        let metrics = TextEncoder::new()
            .encode_to_string(&registry.gather())
            .context("could not encode custom metrics")?;
        fs::write(prom, metrics).await?;
    }

    Ok(())
=======
    metrics_jh.await
>>>>>>> a82f684b
}

async fn check_tree(
    pubkey: Pubkey,
    client: &RpcClient,
    conn: &DatabaseConnection,
) -> anyhow::Result<()> {
    let seq = get_tree_latest_seq(pubkey, client)
        .await
        .with_context(|| format!("[{pubkey}] tree is missing from chain or error occured"))?
        .try_into()
        .unwrap();

    let indexed_seq = get_tree_max_seq(pubkey, conn)
        .await
        .with_context(|| format!("[{pubkey:?}] coundn't query tree from index"))?
        .ok_or_else(|| anyhow::anyhow!("[{pubkey}] tree missing from index"))?;

    // Check tip
    match indexed_seq.max_seq.cmp(&seq) {
        cmp::Ordering::Less => {
            error!(
                "[{pubkey}] tree not fully indexed: {} < {seq}",
                indexed_seq.max_seq
            );
        }
        cmp::Ordering::Equal => {}
        cmp::Ordering::Greater => {
            error!("[{pubkey}] indexer error: {} > {seq}", indexed_seq.max_seq);
        }
    }

    // Check completeness
    if indexed_seq.max_seq != indexed_seq.cnt_seq {
        error!(
            "[{pubkey}] tree has gaps {} != {}",
            indexed_seq.max_seq, indexed_seq.cnt_seq
        );
    }
    let pubkey_str = pubkey.to_string();
    TREE_STATUS_MAX_SEQ
        .with_label_values(&[&pubkey_str])
        .set(indexed_seq.max_seq);

    if indexed_seq.max_seq == seq && indexed_seq.max_seq == indexed_seq.cnt_seq {
        info!("[{:?}] indexing is complete, seq={:?}", pubkey, seq)
    } else {
        error!("[{pubkey}] indexing is failed, seq={seq} max_seq={indexed_seq:?}");
        match get_missing_seq(pubkey, seq, conn).await {
            Ok(seqs) => {
                TREE_STATUS_MISSING_SEQ
                    .with_label_values(&[&pubkey_str])
                    .set(seqs.len() as i64);
                error!("[{pubkey}] missing seq: {seqs:?}")
            }
            Err(error) => error!("[{pubkey}] failed to query missing seq: {error:?}"),
        }
    }

    Ok(())
}

async fn get_tree_latest_seq(address: Pubkey, client: &RpcClient) -> anyhow::Result<u64> {
    // get account info
    let account_info = client
        .get_account_with_commitment(&address, CommitmentConfig::confirmed())
        .await?;

    let mut account = account_info
        .value
        .ok_or_else(|| anyhow::anyhow!("No account found"))?;

    let (header_bytes, rest) = account
        .data
        .split_at_mut(CONCURRENT_MERKLE_TREE_HEADER_SIZE_V1);
    let header = ConcurrentMerkleTreeHeader::try_from_slice(header_bytes)?;

    // let auth = Pubkey::find_program_address(&[address.as_ref()], &mpl_bubblegum::id()).0;

    let merkle_tree_size = merkle_tree_get_size(&header)?;
    let (tree_bytes, _canopy_bytes) = rest.split_at_mut(merkle_tree_size);

    let seq_bytes = tree_bytes[0..8].try_into().context("Error parsing bytes")?;
    Ok(u64::from_le_bytes(seq_bytes))
}

async fn get_tree_max_seq(
    tree: Pubkey,
    conn: &DatabaseConnection,
) -> Result<Option<MaxSeqItem>, DbErr> {
    let query = cl_items::Entity::find()
        .select_only()
        .filter(cl_items::Column::Tree.eq(tree.as_ref()))
        .column_as(Expr::col(cl_items::Column::Seq).max(), "max_seq")
        .column_as(Expr::cust("count(distinct seq)"), "cnt_seq")
        .build(DbBackend::Postgres);

    MaxSeqItem::find_by_statement(query).one(conn).await
}

async fn get_missing_seq(
    tree: Pubkey,
    max_seq: i64,
    conn: &DatabaseConnection,
) -> Result<Vec<MissingSeq>, DbErr> {
    let query = Statement::from_string(
        DbBackend::Postgres,
        format!(
            "
SELECT
    s.seq AS missing_seq
FROM
    generate_series(1::bigint, {}::bigint) s(seq)
WHERE
    NOT EXISTS (
        SELECT 1 FROM cl_items WHERE seq = s.seq AND tree='\\x{}'
    )",
            max_seq,
            hex::encode(tree.as_ref())
        ),
    );

    Ok(conn
        .query_all(query)
        .await?
        .iter()
        .map(|q| MissingSeq::from_query_result(q, "").unwrap())
        .collect())
}

async fn check_tree_leafs(
    pubkey: Pubkey,
    client_url: &str,
    signatures_history_queue: usize,
    concurrency: NonZeroUsize,
    max_retries: u8,
    conn: &DatabaseConnection,
    mut output: Option<&mut Pin<Box<dyn AsyncWrite>>>,
) -> anyhow::Result<()> {
    let (fetch_fut, mut leafs_rx) = read_tree_start(
        pubkey,
        client_url,
        signatures_history_queue,
        concurrency,
        max_retries,
    );
    try_join(fetch_fut, async move {
        // collect max seq per leaf index from transactions
        let mut leafs = HashMap::new();
        while let Some((_id, signature, seqs)) = leafs_rx.recv().await {
            for (seq, maybe_leaf) in seqs {
                if let Some(LeafNode {
                    index: leaf_idx,
                    leaf: _leaf,
                }) = maybe_leaf
                {
                    let entry = leafs.entry(leaf_idx).or_insert((signature, seq));
                    if entry.1 < seq {
                        *entry = (signature, seq);
                    }
                }
            }
        }

        info!("Found {:?} leaves", leafs.len());

        // fetch from database in chunks
        let query = Statement::from_sql_and_values(
            DbBackend::Postgres,
            "
SELECT
    cl_items.leaf_idx, MAX(asset.seq) AS seq
FROM
    asset
INNER JOIN
    cl_items ON
        cl_items.tree = asset.tree_id AND
        cl_items.seq = asset.seq
WHERE
    asset.tree_id = $1 AND
    cl_items.leaf_idx IS NOT NULL
GROUP BY
    cl_items.leaf_idx
",
            [Value::Bytes(Some(Box::new(pubkey.as_ref().to_vec())))],
        );

        debug!("send query to database...");
        let leafs_db = conn.query_all(query).await?;

        for leaf_db in leafs_db.iter() {
            let leaf_db = AssetMaxSeq::from_query_result(leaf_db, "").unwrap();
            match leafs.remove(&leaf_db.leaf_idx) {
                Some((signature, seq)) => {
                    if leaf_db.seq != seq as i64 {
                        error!(
                            "leaf index {}: invalid seq {} vs {} (db vs blockchain, tx={:?})",
                            leaf_db.leaf_idx, leaf_db.seq, seq, signature
                        );
                    }
                }
                None => {
                    error!("leaf index {}: not found in blockchain", leaf_db.leaf_idx);
                }
            }
        }

        if leafs.is_empty() {
            TREE_STATUS_LEAVES_COMPLETED.inc();
        } else {
            TREE_STATUS_LEAVES_INCOMPLETE.inc();
        }

        for (leaf_idx, (signature, seq)) in leafs.into_iter() {
            error!("leaf index {leaf_idx}: not found in db, seq {seq} tx={signature:?}");
            if let Some(output) = output.as_mut() {
                let _ = output.write(format!("{signature}\n").as_bytes()).await?;
            }
            TREE_STATUS_MISSED_LEAVES
                .with_label_values(&[&pubkey.to_string()])
                .inc();
        }

        Ok(())
    })
    .await
    .map(|_| ())
}

// Fetches all the transactions referencing a specific trees
async fn read_tree(
    pubkey: Pubkey,
    client_url: &str,
    signatures_history_queue: usize,
    concurrency: NonZeroUsize,
    max_retries: u8,
) -> anyhow::Result<()> {
    fn print_seqs(id: usize, sig: Signature, seqs: Vec<(u64, MaybeLeafNode)>) {
        for (seq, leaf_idx) in seqs {
            let leaf_idx = leaf_idx.map(|v| v.index.to_string()).unwrap_or_default();
            info!("{seq} {leaf_idx} {sig} {id}");
        }
    }

    let (fetch_fut, mut print_rx) = read_tree_start(
        pubkey,
        client_url,
        signatures_history_queue,
        concurrency,
        max_retries,
    );
    try_join(fetch_fut, async move {
        let mut next_id = 0;
        let mut map = HashMap::new();

        while let Some((id, sig, seqs)) = print_rx.recv().await {
            map.insert(id, (sig, seqs));

            if let Some((sig, seqs)) = map.remove(&next_id) {
                print_seqs(next_id, sig, seqs);
                next_id += 1;
            }
        }

        let mut vec = map.into_iter().collect::<Vec<_>>();
        vec.sort_by_key(|(id, _)| *id);
        for (id, (sig, seqs)) in vec.into_iter() {
            print_seqs(id, sig, seqs);
        }

        Ok(())
    })
    .await
    .map(|_| ())
}

#[allow(clippy::type_complexity)]
fn read_tree_start(
    pubkey: Pubkey,
    client_url: &str,
    signatures_history_queue: usize,
    concurrency: NonZeroUsize,
    max_retries: u8,
) -> (
    BoxFuture<'static, anyhow::Result<()>>,
    mpsc::UnboundedReceiver<(usize, Signature, Vec<(u64, MaybeLeafNode)>)>,
) {
    let sig_id = Arc::new(AtomicUsize::new(0));
    let rx_sig = Arc::new(Mutex::new(find_signatures(
        pubkey,
        RpcClient::new(client_url.to_owned()),
        signatures_history_queue,
    )));

    let (tx, rx) = mpsc::unbounded_channel();
    let tx = Arc::new(tx);

    let fetch_futs = (0..concurrency.get())
        .map(|_| {
            let sig_id = Arc::clone(&sig_id);
            let rx_sig = Arc::clone(&rx_sig);
            let client = RpcClient::new(client_url.to_owned());
            let tx = Arc::clone(&tx);
            async move {
                loop {
                    let mut lock = rx_sig.lock().await;
                    let maybe_msg = lock.recv().await;
                    let id = sig_id.fetch_add(1, Ordering::SeqCst);
                    if id > 0 && id % 10 == 0 {
                        debug!("received {} transactions", id);
                    }
                    drop(lock);
                    match maybe_msg {
                        Some(maybe_sig) => {
                            let signature = maybe_sig?;
                            let mut map = process_tx(signature, &client, max_retries).await?;
                            let _ =
                                tx.send((id, signature, map.remove(&pubkey).unwrap_or_default()));
                        }
                        None => return Ok::<(), anyhow::Error>(()),
                    }
                }
            }
        })
        .collect::<Vec<_>>();
    drop(tx);

    (try_join_all(fetch_futs).map_ok(|_| ()).boxed(), rx)
}

// Process and individual transaction, fetching it and reading out the sequence numbers
async fn process_tx(
    signature: Signature,
    client: &RpcClient,
    max_retries: u8,
) -> anyhow::Result<HashMap<Pubkey, Vec<(u64, MaybeLeafNode)>>> {
    const CONFIG: RpcTransactionConfig = RpcTransactionConfig {
        encoding: Some(UiTransactionEncoding::Base64),
        commitment: Some(CommitmentConfig {
            commitment: CommitmentLevel::Finalized,
        }),
        max_supported_transaction_version: Some(0),
    };

    let tx: EncodedConfirmedTransactionWithStatusMeta = rpc_send_with_retries(
        client,
        RpcRequest::GetTransaction,
        serde_json::json!([signature.to_string(), CONFIG]),
        max_retries,
        signature,
    )
    .await?;
    parse_tx_sequence(tx).map_err(Into::into)
}

// Parse the trasnaction data
fn parse_tx_sequence(
    tx: EncodedConfirmedTransactionWithStatusMeta,
) -> Result<HashMap<Pubkey, Vec<(u64, MaybeLeafNode)>>, ParseError> {
    let mut seq_updates = HashMap::<Pubkey, Vec<(u64, MaybeLeafNode)>>::new();

    // ignore if tx failed or meta is missed
    let meta = tx.transaction.meta.as_ref();
    if meta.map(|meta| meta.status.is_err()).unwrap_or(true) {
        return Ok(seq_updates);
    }

    // Get `UiTransaction` out of `EncodedTransactionWithStatusMeta`.
    let meta: UiTransactionStatusMeta = tx.transaction.meta.ok_or(ParseError::TransactionMeta)?;

    // See https://github.com/ngundotra/spl-ac-seq-parse/blob/main/src/main.rs
    if let OptionSerializer::Some(inner_instructions_vec) = meta.inner_instructions.as_ref() {
        let transaction: VersionedTransaction = tx
            .transaction
            .transaction
            .decode()
            .ok_or(ParseError::Transaction)?;

        // Add the account lookup stuff
        let mut account_keys = transaction.message.static_account_keys().to_vec();
        if let OptionSerializer::Some(loaded_addresses) = meta.loaded_addresses {
            for pubkey in loaded_addresses.writable.iter() {
                account_keys.push(Pubkey::from_str(pubkey)?);
            }
            for pubkey in loaded_addresses.readonly.iter() {
                account_keys.push(Pubkey::from_str(pubkey)?);
            }
        }

        for inner_ixs in inner_instructions_vec.iter() {
            for inner_ix in inner_ixs.instructions.iter() {
                if let solana_transaction_status::UiInstruction::Compiled(instr) = inner_ix {
                    if let Some(program) = account_keys.get(instr.program_id_index as usize) {
                        if *program == spl_noop::id() {
                            let data = bs58::decode(&instr.data)
                                .into_vec()
                                .map_err(ParseError::Instruction)?;

                            if let Ok(AccountCompressionEvent::ChangeLog(cl_data)) =
                                AccountCompressionEvent::try_from_slice(&data)
                            {
                                let ChangeLogEvent::V1(cl_data) = cl_data;
                                let leaf = cl_data.path.get(0).map(|node| LeafNode {
                                    leaf: node.node.to_vec(),
                                    index: node_idx_to_leaf_idx(
                                        node.index as i64,
                                        cl_data.path.len() as u32 - 1,
                                    ),
                                });
                                seq_updates
                                    .entry(cl_data.id)
                                    .or_default()
                                    .push((cl_data.seq, leaf));
                            }
                        }
                    }
                }
            }
        }
    }
    Ok(seq_updates)
}

fn node_idx_to_leaf_idx(index: i64, tree_height: u32) -> i64 {
    index - 2i64.pow(tree_height)
}<|MERGE_RESOLUTION|>--- conflicted
+++ resolved
@@ -143,15 +143,13 @@
     #[arg(long)]
     prom: Option<String>,
 
-<<<<<<< HEAD
     // Optional prometheus group
     #[arg(long)]
     group: Option<String>,
-=======
+
     /// Prometheus metrics file update interval
     #[arg(long, default_value_t = 1_000)]
     prom_save_interval: u64,
->>>>>>> a82f684b
 
     #[command(subcommand)]
     action: Action,
@@ -240,17 +238,14 @@
 
     let args = Args::parse();
 
-<<<<<<< HEAD
+    // metrics
     let mut labels: HashMap<String, String> = HashMap::new();
     if let Some(group) = args.group.clone() {
         labels.insert("group".to_string(), group);
     }
 
-    let registry: Registry = Registry::new_custom(None, Some(labels)).unwrap();
-
-=======
-    // metrics
->>>>>>> a82f684b
+    let registry: Arc<Registry> = Arc::new(Registry::new_custom(None, Some(labels)).unwrap());
+
     macro_rules! register {
         ($collector:ident) => {
             registry
@@ -263,14 +258,12 @@
     register!(TREE_STATUS_LEAVES_COMPLETED);
     register!(TREE_STATUS_LEAVES_INCOMPLETE);
     register!(TREE_STATUS_MISSED_LEAVES);
-<<<<<<< HEAD
-=======
+
     let metrics_jh = save_metrics(
-        &REGISTRY,
+        registry.clone(),
         args.prom.clone(),
         Duration::from_millis(args.prom_save_interval),
     );
->>>>>>> a82f684b
 
     let concurrency = NonZeroUsize::new(args.concurrency)
         .ok_or_else(|| anyhow::anyhow!("invalid concurrency: {}", args.concurrency))?;
@@ -366,18 +359,7 @@
         }
     }
 
-<<<<<<< HEAD
-    if let Some(prom) = args.prom {
-        let metrics = TextEncoder::new()
-            .encode_to_string(&registry.gather())
-            .context("could not encode custom metrics")?;
-        fs::write(prom, metrics).await?;
-    }
-
-    Ok(())
-=======
     metrics_jh.await
->>>>>>> a82f684b
 }
 
 async fn check_tree(
